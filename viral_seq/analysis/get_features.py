--- conflicted
+++ resolved
@@ -3,11 +3,7 @@
 from Bio.Data.CodonTable import standard_dna_table
 from Bio.SeqUtils import gc_fraction
 from skbio import Sequence
-<<<<<<< HEAD
-from typing import Any, Union
-=======
 from typing import Any, Union, Literal
->>>>>>> 5733ba81
 import pandas as pd
 import numpy as np
 import scipy.stats
@@ -19,22 +15,6 @@
     codontab[codon] = "STOP"
 
 
-<<<<<<< HEAD
-# the KmerData class is used to organize information associated with a list of kmer features
-# this class should consist of:
-#     1. the mapping method used to translate AA-PC kmers (mapping_method)
-#     2. a list of kmer names (kmer_names) or a string with a single kmer name
-#     3. a list of matching AA kmer names (kmer_maps) with the same length as kmer_names,
-#        or a string with a single matching AA kmer name
-#     4. the name of the virus associated with a given kmer (virus_name)
-#     5. the name of the protein in which the kmer sequence is found (protein_name)
-#     6. a boolean indicating if this virus <--> protein pairing should be saved
-#     7. TODO: other important information
-# ...and should
-#     a. use the kmers as dictionary keys that store the associated information
-#     b. be used to lookup the virus/protein names associated with a specific kmer
-class KmerData:
-=======
 class KmerData:
     """
     The KmerData class is used to organize information associated with a list
@@ -49,7 +29,6 @@
     5. the name of the protein in which the kmer sequence is found (protein_name)
     """
 
->>>>>>> 5733ba81
     def __init__(
         self,
         mapping_method: str,
@@ -57,19 +36,14 @@
         kmer_maps: Union[None, list, str] = None,
         virus_name: str = "",
         protein_name: str = "",
-<<<<<<< HEAD
         include_pair: bool = True,
-=======
->>>>>>> 5733ba81
     ):
         self.mapping_method = mapping_method
         self.kmer_names = kmer_names
         self.kmer_maps = kmer_maps
         self.virus_name = virus_name
         self.protein_name = protein_name
-<<<<<<< HEAD
         self.include_pair = include_pair
-=======
 
 
 def get_feature_idx(record: SeqRecord) -> tuple:
@@ -161,7 +135,6 @@
         return True
     else:
         return False
->>>>>>> 5733ba81
 
 
 def get_similarity_features(
@@ -192,10 +165,7 @@
     kmer_type="AA",
     mapping_method=None,
     gather_kmer_info=False,
-<<<<<<< HEAD
-=======
     filter_structural=None,
->>>>>>> 5733ba81
 ) -> tuple[dict[str, int], list[KmerData]]:
     if kmer_type == "AA" and mapping_method is not None:
         raise ValueError("No mapping method required for AA-kmers.")
@@ -204,24 +174,6 @@
     kmers: dict = defaultdict(int)
     kmer_info = []
     for record in records:
-<<<<<<< HEAD
-        # for a given record, determine if the accession contains a single polyprotein product
-        # and allow for kmer features to be extracted by setting ``single_polyprotein = True``
-        single_polyprotein = False
-        if gather_kmer_info:
-            all_products = []
-            for feat in record.features:
-                if feat.type in ["CDS", "mat_peptide"]:
-                    nuc_seq = feat.location.extract(record.seq)
-                    if len(nuc_seq) % 3 == 0:
-                        all_products.append(feat.qualifiers["product"][0])
-            single_polyprotein = (
-                len(all_products) == 1 and all_products[0] == "polyprotein"
-            )
-        for feature in record.features:
-            if feature.type not in ["CDS", "mat_peptide"]:
-                continue
-=======
         # get the appropriate record features when searching for (non) structural proteins
         if filter_structural in [
             "not_surface_exposed",
@@ -241,7 +193,6 @@
                 )
                 if not matches_filter:
                     continue
->>>>>>> 5733ba81
             nuc_seq = feature.location.extract(record.seq)
             if len(nuc_seq) % 3 != 0:
                 # bad cds are skipped as in https://github.com/Nardus/zoonotic_rank/blob/main/Utils/GenomeFeatures.py#L105
@@ -254,26 +205,16 @@
             else:
                 new_seq = this_seq
 
-<<<<<<< HEAD
-            record_pair = (
-                single_polyprotein
-                or "polyprotein" not in feature.qualifiers["product"][0]
-            )
-
-=======
->>>>>>> 5733ba81
+            record_pair = "polyprotein" not in feature.qualifiers["product"][0]
+
             for kmer, new_kmer in zip(
                 Sequence(str(this_seq)).iter_kmers(k, overlap=True),
                 Sequence(str(new_seq)).iter_kmers(k, overlap=True),
             ):
                 kmer = f"kmer_AA_{kmer}"
                 new_kmer = f"kmer_{kmer_type}_{new_kmer}"
-<<<<<<< HEAD
                 if feature.type == "CDS":
                     kmers[new_kmer] += 1
-=======
-                kmers[new_kmer] += 1
->>>>>>> 5733ba81
                 if gather_kmer_info:
                     kmer_info.append(
                         KmerData(
@@ -282,10 +223,7 @@
                             kmer,
                             record.annotations["organism"],
                             feature.qualifiers["product"][0],
-<<<<<<< HEAD
                             record_pair,
-=======
->>>>>>> 5733ba81
                         )
                     )
     return kmers, kmer_info
