import json
import pickle
from pathlib import Path
from viral_seq.analysis.get_features import get_genomic_features, get_kmers, get_gc
from tqdm import tqdm
from Bio import Entrez, SeqIO
import numpy as np
import matplotlib
import matplotlib.pyplot as plt
import pandas as pd
import polars as pl
from sklearn.ensemble import RandomForestClassifier
from sklearn.model_selection import (
    StratifiedKFold,
)
from sklearn.metrics import (
    roc_curve,
    roc_auc_score,
    auc,
)
from sklearn.feature_selection import SelectKBest, chi2, mutual_info_classif, f_classif
from urllib.request import HTTPError
import time
from typing import Any
from collections import defaultdict

matplotlib.use("Agg")


def _append_recs(record_folder):
    # genbank format has more metadata we can use so
    # focus on that for now; eventually we might assert
    # that the FASTA file has the same sequence read in
    # as sanity check
    genbank_file = list(record_folder.glob("*.genbank"))[0]
    with open(genbank_file) as genfile:
        record = list(SeqIO.parse(genfile, "genbank"))[0]
    return record


def run_search(
    search_terms: list[str],
    retmax: int,
    email: str,
    must: bool = False,
    attempts: int = 3,
) -> set[str]:
    Entrez.email = email
    acc_set: set[str] = set()
    big_search = False
    if len(search_terms) > 10:
        big_search = True
    for search_term in tqdm(search_terms, disable=not big_search):
        # try to prevent timeouts on large search queries
        # by batching
        search_batch_size = min(10_000, retmax)
        count = 0
        remaining = retmax
        if not big_search:
            print(
                f"starting Entrez esearch (search batch size is: {search_batch_size})"
            )
            print("Search term:", search_term)
        for retstart in tqdm(range(0, retmax, search_batch_size), disable=big_search):
            if remaining < search_batch_size:
                actual_retmax = remaining
            else:
                actual_retmax = search_batch_size
            # We should handle network exceptions
            for attempt in range(attempts):
                try:
                    handle = Entrez.esearch(
                        db="nucleotide",
                        term=search_term,
                        retstart=retstart,
                        retmax=actual_retmax,
                        idtype="acc",
                        usehistory="y",
                    )
                except HTTPError as err:
                    # Wait and try again
                    print(
                        "Attempt", attempt + 1, "/", attempts, "failed with error:", err
                    )
                    # We might want to enforce that this succeeds
                    if attempt == attempts - 1 and must:
                        raise
                    time.sleep(1)
                else:
                    search_results = Entrez.read(handle)
                    acc_set = acc_set.union(search_results["IdList"])
                    if int(search_results["Count"]) == 0:
                        print("Nothing returned for search term:", search_term)
                    count += int(search_results["Count"])
                    remaining -= search_batch_size
                    handle.close()
                    break
        if not big_search:
            print("after Entrez esearch")

    return acc_set


def load_results(acc_set: set[str], email: str, must: bool = False, attempts: int = 3):
    Entrez.email = email
    records = []
    batch_size = min(100, len(acc_set))
    numrecs = len(acc_set)
    print(f"fetching {numrecs} Entrez records with batch_size {batch_size}:")
    acc_list = list(acc_set)
    for start in tqdm(range(0, numrecs, batch_size)):
        # make a few attempts and handle exceptions
        for attempt in range(attempts):
            try:
                handle = Entrez.efetch(
                    db="nuccore",
                    rettype="gb",
                    id=acc_list[start : start + batch_size],
                    idtype="acc",
                    retmode="text",
                )
            except HTTPError as err:
                # Wait and try again
                print("Attempt", attempt + 1, "/", attempts, "failed with error:", err)
                # require success if must
                if attempt == attempts - 1 and must:
                    raise
                time.sleep(1)
            else:
                records += list(SeqIO.parse(handle, "gb"))
                handle.close()
                break
    return records


def init_cache(folder=".cache"):
    cache_path = Path(folder)
    # envisioned local sequence cache layout:
    # .cache/ folder
    # subfolders are formatted as accession numbers
    # and each subfolder should contain the FASTA and GENBANK
    # sequences for that accession number

    if not cache_path.exists():
        cache_path.mkdir(parents=False, exist_ok=False)
    cache_subdirectories = [x for x in cache_path.iterdir() if x.is_dir()]
    return cache_path, cache_subdirectories


def filter_records(
    records, just_assert: bool = False, just_warn: bool = False, verbose: bool = True
):
    # Checks the records satisfy the conditions defined
    # If just_assert, it will throw an exception if a record is bad
    # If just_warn, it will print warnings for bad records but still return them
    # Otherwise, it will return the records that pass

    # TODO: current work flow uses hand-picked sequences so these filters are very lenient. Will need stronger filters if workflow changes

    filtered_records = []
    for record in tqdm(records, disable=not verbose):
        # we also sanity check each record before
        # trying to cache it locally;
        # each record is a Bio.SeqRecord.SeqRecord
        msg = ""
        if record.description.startswith("Homo sapiens"):
            msg += "Record is human in origin. "
        if "partial" in record.description:
            msg += "Record is not a complete genome. "
        if record.description.endswith("mRNA"):
            msg += "Record description ends with mRNA. "
        if "Klebsiella" in record.annotations["organism"]:
            # this should help prevent the sequence that got pulled in
            # for: https://re-git.lanl.gov/treddy/ldrd_virus_work/-/issues/13
            # TODO: if we expand to include i.e., DNA viral genomes, we'll
            # almost certainly need more sophisticated filtering than just
            # one bacterial species though
            msg += "Organism is Klebsiella. "
        if len(msg) > 0:
            if just_warn:
                print("Warning:", record.id, msg)
            elif just_assert:
                raise AssertionError(record.id, msg)
            else:
                continue
        filtered_records.append(record)
    if not just_assert and not just_warn:
        print(len(filtered_records), "retained of", len(records), "checked")
        return filtered_records
    elif just_warn:
        print(len(filtered_records), " of", len(records), "triggered no warnings")
        return records
    elif just_assert:
        print("All records verified")
        return records


def add_to_cache(records, cache: str = ".cache", just_warn: bool = False):
    cache_path, cache_subdirectories = init_cache(cache)
    # with the records list populated from the online
    # search, we next want to grow the local cache with
    # folders + FASTA/GENBANK format files that are not
    # already there
    print(
        "performing quality analysis of sequences and adding to local cache if they pass..."
    )
    records = filter_records(records, just_warn=just_warn, verbose=just_warn)
    num_recs_added = 0
    num_recs_excluded = 0
    for record in tqdm(records):
        record_cache_path = cache_path / f"{record.id}"
        if record_cache_path not in cache_subdirectories:
            record_cache_path.mkdir(parents=False, exist_ok=False)
            with open(record_cache_path / f"{record.id}.fasta", "w") as fasta_file:
                SeqIO.write(record, fasta_file, "fasta")
            with open(record_cache_path / f"{record.id}.genbank", "w") as genbank_file:
                SeqIO.write(record, genbank_file, "genbank")
            num_recs_added += 1
        else:
            num_recs_excluded += 1
    print(
        f"number of records added to the local cache from online search: {num_recs_added}"
    )
    print(
        f"number of records excluded from the online search because they were already present: {num_recs_excluded}"
    )


def load_from_cache(
    accessions=None, cache: str = ".cache", verbose: bool = True, filter: bool = True
):
    # TODO: Verbose flag added as this call prints too much in certain circumstances but should implement a proper verbose mode
    cache_path, cache_subdirectories = init_cache(cache)
    directories_to_load = []
    # TODO: if there is nothing in the cache, fail
    if accessions is None:
        if verbose:
            print("Loading entire cache")
        directories_to_load = cache_subdirectories[:]
    else:
        if verbose:
            print("Will attempt to load selected accessions from local cache")
        for accession in accessions:
            this_record_cache_path = cache_path / f"{accession}"
            # we can only load what exists
            if this_record_cache_path in cache_subdirectories:
                directories_to_load.append(this_record_cache_path)
    if verbose:
        print(
            "total number of records (sequence folders) to load from local cache:",
            len(directories_to_load),
        )
        print("loading the local records cache (genetic sequences) into memory")
    records = []
    for record_folder in tqdm(directories_to_load, disable=not verbose):
        records.append(_append_recs(record_folder))
    # TODO: if we change data retention filters when scraping, we will possibly need to update the cache
    if filter:
        if verbose:
            print("Asserting records loaded from cache conform to quality standards...")
        filter_records(records, just_assert=True, verbose=verbose)
    return records


<<<<<<< HEAD
def _grab_features(
    features,
    records,
    genomic,
    kmers,
    kmer_k,
    gc,
    kmers_pc,
    kmer_k_pc,
):
=======
def _populate_kmer_dict(kmer, records, features, kmer_type="AA"):
    for this_k in kmer:
        this_res = get_kmers(records, k=this_k, kmer_type=kmer_type)
        if this_res is None:
            return None
        else:
            features.update(this_res)


def _grab_features(features, records, genomic, kmers, kmer_k, gc, kmers_pc, kmer_k_pc):
>>>>>>> 5b9009dd
    feat_genomic = None
    feat_gc = None
    if genomic:
        feat_genomic = get_genomic_features(records)
        if feat_genomic is None:
            return None
        features.update(feat_genomic)
    if kmers:
<<<<<<< HEAD
        feat_kmers: dict[str, Any] = {}
        for this_k in kmer_k:
            this_res = get_kmers(records, k=this_k)
            if this_res is None:
                return None
            feat_kmers.update(this_res)
        features.update(feat_kmers)
    if kmers_pc:
        feat_kmers_pc: dict[str, Any] = {}
        for this_k in kmer_k_pc:
            this_res = get_kmers(records, k=this_k, kmer_type="PC")
            if this_res is None:
                return None
            feat_kmers_pc.update(this_res)
        features.update(feat_kmers_pc)
=======
        _populate_kmer_dict(kmer_k, records, features)
    if kmers_pc:
        _populate_kmer_dict(kmer_k_pc, records, features, kmer_type="PC")
>>>>>>> 5b9009dd
    if gc:
        feat_gc = get_gc(records)
        if feat_gc is None:
            return None
        features.update(feat_gc)
    return features


def univariate_selection(X, y, uni_type, num_select):
    if uni_type == "chi2":
        sel_ = SelectKBest(chi2, k=num_select).fit(X, y)
    elif uni_type == "mutual_info_classif":
        sel_ = SelectKBest(mutual_info_classif, k=num_select).fit(X, y)
    elif uni_type == "f_classif":
        sel_ = SelectKBest(f_classif, k=num_select).fit(X, y)
    else:
        raise ValueError("Univariate selection type not understood")
    return list(X.columns[(sel_.get_support())])


def drop_unshared_kmers(df: pd.DataFrame):
    drop_cols = []
    for col in df.columns:
        # checks if column is a kmer column
        # and, if there are less than two nonzero entries (the number of zeros is greater than total entries minus 2)
        if col.startswith("kmer_") and (df[col] == 0).sum() > df.shape[0] - 2:
            drop_cols.append(col)
    ret = df.drop(columns=drop_cols)
    return ret


def build_table(
    df=None,
    rfc=None,
    save: bool = False,
    filename: str = "df.parquet.gzip",
    cache: str = ".cache",
    genomic: bool = True,
    kmers: bool = True,
    kmer_k: list[int] = [10],
    kmers_pc: bool = False,
    kmer_k_pc: list[int] = [10],
    gc: bool = True,
    ordered: bool = True,
    uni_select: bool = False,
    uni_type: str = "mutual_info_classif",
    num_select: int = 1_000,
):
    features: dict[str, Any] = {}
    calculated_feature_rows = []
    if df is not None:
        # make a list of all the accessions and a dict to keep track of which species an accession belongs to
        records_dict: dict[str, list] = {}
        accessions_dict: dict[str, str] = {}
        row_dict: dict[str, pd.Series] = {}
        accessions = []
        for index, row in df.iterrows():
            records_dict[row["Species"]] = []
            row_dict[row["Species"]] = row
            for accession in row["Accessions"].split():
                accessions.append(accession)
                accessions_dict[accession] = row["Species"]
        # we do one call to load all records from cache
        records_unordered = load_from_cache(accessions, cache=cache, verbose=False)
        for record in records_unordered:
            records_dict[accessions_dict[record.id]].append(record)
        meta_data = list(df.columns)
        for species, records in tqdm(records_dict.items()):
            features = row_dict[species].to_dict()
            this_result = _grab_features(
                features,
                records,
                genomic,
                kmers,
                kmer_k,
                gc,
                kmers_pc,
                kmer_k_pc,
            )
            if this_result is not None:
                calculated_feature_rows.append(this_result)
    else:
        # build feature table from the entire cache
        # we don't know what accessions are associated with, treated as one entry (e.g. human features)
        records = load_from_cache(cache=cache, filter=False, verbose=False)
        for record in tqdm(records):
            features = {}
            this_result = _grab_features(
                features, [record], genomic, kmers, kmer_k, gc, kmers_pc, kmer_k_pc
            )
            if this_result is not None:
                calculated_feature_rows.append(this_result)
    if uni_select:
        print("Performing univariate selection.")
        print("Initial load of data...")
        t_start = time.perf_counter()
        keepers = []
        feat_groups = defaultdict(list)
        # LazyFrame to prevent loading everything into memory yet
        lf = pl.LazyFrame(calculated_feature_rows)
        for feat in lf.columns:
            if feat.startswith("kmer_AA"):
                feat_groups["kmer_AA_len" + str(len(feat))].append(feat)
            elif feat.startswith("kmer_PC"):
                feat_groups["kmer_PC_len" + str(len(feat))].append(feat)
            else:
                keepers.append(feat)
        print("Data load completed in", time.perf_counter() - t_start, "s")
        for val in feat_groups.values():
            if len(val) > num_select:
                if val[0].startswith("kmer_AA"):
                    print("Selecting on AA kmers, k =", len(val[0]) - 8)
                elif k.startswith("kmer_PC"):
                    print("Selecting on PC kmers, k =", len(val[0]) - 8)
                t_start = time.perf_counter()
                # we need to pass a df of these columns to select best
                temp_df = lf.select(val).collect().to_pandas()
                res = univariate_selection(
                    drop_unshared_kmers(temp_df.fillna(0)),
                    df["Human Host"].to_numpy().flatten(),
                    uni_type,
                    num_select,
                )
                keepers += res
                print("Finished category in", time.perf_counter() - t_start, "s")
        print("Building final table...")
        t_start = time.perf_counter()
        table = lf.select(keepers).collect().to_pandas()
        print("Finished in", time.perf_counter() - t_start, "s")
    else:
        table = pl.from_records(calculated_feature_rows).to_pandas()
    if rfc is not None:
        # add columns from training if missing
        table = pd.concat(
            [
                table,
                pd.DataFrame(
                    [[0] * len(rfc.feature_names)],
                    index=[-1],
                    columns=rfc.feature_names,
                ),
            ]
        )
        table.drop(index=-1, inplace=True)
        # only retain columns from training
        table = table[meta_data + rfc.feature_names]
        table.fillna(0, inplace=True)
    else:
        # if we aren't keeping specific columns from a previously trained model, we should drop shared kmers
        table.fillna(0, inplace=True)
        table = drop_unshared_kmers(table)
    # required for repeatability, but may be slow
    if ordered:
        table.sort_values(by=["Unnamed: 0"], inplace=True)
        table = table.reindex(sorted(table.columns), axis=1)
    table.reset_index(drop=True, inplace=True)
    if save:
        print(
            "Saving the pandas DataFrame of genomic data to a parquet file:", filename
        )
        table.to_parquet(filename, engine="pyarrow", compression="gzip")
    return table


def get_training_columns(
    df=None, class_column: str = "Human Host", table_filename: str = ""
):
    # Check if we are using data from file or a passed DataFrame
    if table_filename == "" and df is None:
        raise ValueError("No data provided to train random forest model.")
    elif df is None:
        print("Loading the pandas DataFrame from a parquet file:", table_filename)
        # polars is about 10 minutes faster here for large files
        # per https://gitlab.lanl.gov/treddy/ldrd_virus_work/-/issues/18#note_258600
        df = pl.read_parquet(table_filename).to_pandas()
    elif table_filename == "":
        print("Using provided DataFrame")
    else:
        raise ValueError("Ambiguous request; both DataFrame and file passed.")
    if class_column not in df.columns:
        raise ValueError("Can't find class column to train random forest model.")
    # Any columns not dropped here are assumed to be features
    df_features = df.drop(class_column, axis=1)
    df_features.drop(
        columns=["index", "Species", "Accessions", "Unnamed: 0"],
        errors="ignore",
        inplace=True,
    )
    if len(df_features.columns) < 1:
        raise ValueError("Data contains no features.")
    elif len(df_features.columns) == 1:
        X = df_features.to_numpy().reshape(-1, 1)
    else:
        X = df_features
    y = df[class_column]
    return X, y


def train_rfc(
    X,
    y,
    save: bool = False,
    filename: str = "random_forest_model.p",
    **kwargs,
):
    # kwargs override default hyperparameters
    # TODO: add other tunable hyperparameters
    hype = {
        "estimators": 70,
        "rand": 123,
    }
    for key in hype:
        if key in kwargs:
            hype[key] = kwargs[key]
    rfc = RandomForestClassifier(
        n_estimators=hype["estimators"], random_state=hype["rand"]
    )
    rfc.fit(X, y)
    # keep track of what features we trained
    if isinstance(X, pd.DataFrame):
        rfc.feature_names = list(X.columns)
    if save:
        print("Saving random forest model to file:", filename)
        with open(filename, "wb") as outfile:
            pickle.dump(rfc, outfile)
    return rfc


def predict_rfc(
    X,
    y,
    rfc=None,
    filename: str = "random_forest_model.p",
    plot: bool = False,
    out_prefix: str = "",
    file_predict_proba: str = "predictions.csv",
    file_roc_curve: str = "roc_curve.csv",
    file_metrics: str = "metrics.json",
):
    file_predict_proba = out_prefix + file_predict_proba
    file_roc_curve = out_prefix + file_roc_curve
    file_metrics = out_prefix + file_metrics
    if rfc is None:
        with open(filename, "rb") as rfc_file:
            rfc = pickle.load(rfc_file)
    # Add features from Random Forest Classifier that may be missing from validation features
    # This should be redundant
    if isinstance(X, pd.DataFrame):
        X = pd.concat(
            [
                X,
                pd.DataFrame(
                    [[0] * len(rfc.feature_names)],
                    index=[-1],
                    columns=rfc.feature_names,
                ),
            ]
        )
        X.drop(index=-1, inplace=True)
        X.fillna(0, inplace=True)
        # Only predict on features trained in Random Forest Classifier
        y_scores = rfc.predict_proba(X[rfc.feature_names])
    else:
        y_scores = rfc.predict_proba(X)
    y_scores = y_scores[:, 1].reshape(-1, 1)
    this_auc = roc_auc_score(y.astype(bool), y_scores)
    if plot:
        # individual predictions
        # TODO: in order to check which prediction corresponds to which virus, you need to cross-reference the data table (if they are in the same order)
        df_predictions = pd.DataFrame()
        df_predictions["ground_truth"] = y
        df_predictions["probability"] = y_scores
        df_predictions.to_csv(file_predict_proba)
        # ROC curve for plotting
        df_roc_curve = pd.DataFrame()
        fpr, tpr, thresholds = roc_curve(y, y_scores)
        df_roc_curve["fpr"] = fpr
        df_roc_curve["tpr"] = tpr
        df_roc_curve["thresholds"] = thresholds
        df_roc_curve.to_csv(file_roc_curve)
        # This file should be used to store any metrics of interest
        with open(file_metrics, "w") as f:
            json.dump({"AUC": this_auc}, f)

    return this_auc


def cross_validation(
    X,
    y,
    splits=5,
    plot: bool = False,
    prefix="cv_",
    **kwargs,
):
    # TODO: this function should be expanded to allow for hyperparameter search
    cv = StratifiedKFold(n_splits=splits)
    aucs = []
    print("Number of features in entire dataset:", len(X.columns))
    for fold, (train, test) in enumerate(cv.split(X, y)):
        if isinstance(X, pd.DataFrame):
            X_train = X.iloc[train]
            # After splitting data, kmers may no longer be shared in training
            X_train = drop_unshared_kmers(X_train)
            print(
                "Shared features in training retained for fold",
                fold,
                ":",
                len(X_train.columns),
            )
            X_test = X.iloc[test]
            # Drop features in test that aren't in training
            X_test = X_test[X_train.columns]
        else:
            X_train = X[train]
            X_test = X[test]
        rfc = train_rfc(X_train, y[train], **kwargs)
        this_prefix = prefix + str(fold) + "_"
        this_auc = predict_rfc(
            X_test, y[test], rfc=rfc, plot=plot, out_prefix=this_prefix
        )
        aucs.append(this_auc)
    return aucs


def plot_roc(roc_files, filename="roc_plot.png", title="ROC curve"):
    """Basic ROC plotting function with little customization for rapid visualization needs"""
    # TODO: if there are many plots, such functions should be relocated
    fig, ax = plt.subplots(figsize=(6, 6))
    mean_fpr = np.linspace(0, 1, 100)
    aucs = []
    tprs = []
    # Fold plots
    for i, file in enumerate(roc_files):
        df = pd.read_csv(file)
        this_auc = auc(df["fpr"], df["tpr"])
        aucs.append(this_auc)
        label = r"Fold %d (AUC = %0.2f)" % (i, this_auc)
        ax.plot(df["fpr"], df["tpr"], label=label)
        interp_tpr = np.interp(mean_fpr, df["fpr"], df["tpr"])
        interp_tpr[0] = 0.0
        tprs.append(interp_tpr)

    if len(roc_files) > 1:
        # mean plot
        mean_tpr = np.mean(tprs, axis=0)
        mean_tpr[-1] = 1.0
        mean_auc = auc(mean_fpr, mean_tpr)
        std_auc = np.std(aucs)
        ax.plot(
            mean_fpr,
            mean_tpr,
            color="b",
            label=r"Mean ROC (AUC = %0.2f $\pm$ %0.2f)" % (mean_auc, std_auc),
            lw=2,
            alpha=0.8,
        )
        # +/- std plot
        std_tpr = np.std(tprs, axis=0)
        tprs_upper = np.minimum(mean_tpr + std_tpr, 1)
        tprs_lower = np.maximum(mean_tpr - std_tpr, 0)
        ax.fill_between(
            mean_fpr,
            tprs_lower,
            tprs_upper,
            color="grey",
            alpha=0.2,
            label=r"$\pm$ 1 std. dev.",
        )

    # chance
    ax.plot([0, 1], [0, 1], "r--")

    ax.set(
        xlim=[-0.05, 1.05],
        ylim=[-0.05, 1.05],
        xlabel="False Positive Rate",
        ylabel="True Positive Rate",
        title=title,
    )
    ax.axis("square")
    ax.legend(loc="lower right")

    fig.savefig(filename)<|MERGE_RESOLUTION|>--- conflicted
+++ resolved
@@ -262,18 +262,6 @@
     return records
 
 
-<<<<<<< HEAD
-def _grab_features(
-    features,
-    records,
-    genomic,
-    kmers,
-    kmer_k,
-    gc,
-    kmers_pc,
-    kmer_k_pc,
-):
-=======
 def _populate_kmer_dict(kmer, records, features, kmer_type="AA"):
     for this_k in kmer:
         this_res = get_kmers(records, k=this_k, kmer_type=kmer_type)
@@ -284,7 +272,6 @@
 
 
 def _grab_features(features, records, genomic, kmers, kmer_k, gc, kmers_pc, kmer_k_pc):
->>>>>>> 5b9009dd
     feat_genomic = None
     feat_gc = None
     if genomic:
@@ -293,27 +280,9 @@
             return None
         features.update(feat_genomic)
     if kmers:
-<<<<<<< HEAD
-        feat_kmers: dict[str, Any] = {}
-        for this_k in kmer_k:
-            this_res = get_kmers(records, k=this_k)
-            if this_res is None:
-                return None
-            feat_kmers.update(this_res)
-        features.update(feat_kmers)
-    if kmers_pc:
-        feat_kmers_pc: dict[str, Any] = {}
-        for this_k in kmer_k_pc:
-            this_res = get_kmers(records, k=this_k, kmer_type="PC")
-            if this_res is None:
-                return None
-            feat_kmers_pc.update(this_res)
-        features.update(feat_kmers_pc)
-=======
         _populate_kmer_dict(kmer_k, records, features)
     if kmers_pc:
         _populate_kmer_dict(kmer_k_pc, records, features, kmer_type="PC")
->>>>>>> 5b9009dd
     if gc:
         feat_gc = get_gc(records)
         if feat_gc is None:
@@ -412,7 +381,6 @@
         t_start = time.perf_counter()
         keepers = []
         feat_groups = defaultdict(list)
-        # LazyFrame to prevent loading everything into memory yet
         lf = pl.LazyFrame(calculated_feature_rows)
         for feat in lf.columns:
             if feat.startswith("kmer_AA"):
