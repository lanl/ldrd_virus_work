--- conflicted
+++ resolved
@@ -16,70 +16,6 @@
     return _add_options
 
 
-<<<<<<< HEAD
-_option_features_genomic = partial(
-    click.option,
-    "--features-genomic",
-    "-g",
-    is_flag=True,
-    help=("Calculate viral genomic features, including: ..."),
-)
-
-_option_features_gc = partial(
-    click.option,
-    "--features-gc",
-    "-gc",
-    is_flag=True,
-    help=("Calculate GC content feature. "),
-)
-
-_option_features_kmers = partial(
-    click.option,
-    "--features-kmers",
-    "-kmers",
-    is_flag=True,
-    help=("Calculate amino acid Kmer features."),
-)
-
-_option_features_kmers_pc = partial(
-    click.option,
-    "--features-kmers-pc",
-    "-kmerspc",
-    is_flag=True,
-    help=(
-        "Calculate amino acid Kmer features grouped based on physio-chemical properties."
-    ),
-)
-
-_option_kmers_k = partial(
-    click.option,
-    "--kmer-k",
-    "-k",
-    default=10,
-    show_default=True,
-    help=("K value to use for amino acid Kmer calculation."),
-)
-
-_option_kmers_k_pc = partial(
-    click.option,
-    "--kmer-k-pc",
-    "-kpc",
-    default=10,
-    show_default=True,
-    help=(
-        "K value to use for amino acid Kmer calculation grouped based on physio-chemical properties."
-    ),
-)
-
-_option_prefix = partial(
-    click.option,
-    "--prefix",
-    "-p",
-    default="cli_",
-    show_default=True,
-    help=("Prefix prepended to output files."),
-)
-=======
 # Shared options
 _option_email = [
     click.option(
@@ -102,7 +38,6 @@
         help=("Specify local cache to use for this command. "),
     )
 ]
->>>>>>> e5973ad5
 
 
 @click.group()
@@ -211,14 +146,6 @@
         "Output data table contains the following columns: 'Species', 'Human Host' and all calculated feature values. "
     ),
 )
-<<<<<<< HEAD
-@_option_features_genomic()
-@_option_features_gc()
-@_option_features_kmers()
-@_option_kmers_k()
-@_option_features_kmers_pc()
-@_option_kmers_k_pc()
-=======
 @click.option(
     "--features-genomic",
     "-g",
@@ -240,6 +167,19 @@
     default=10,
     show_default=True,
     help=("K value to use for amino acid Kmer calculation."),
+)
+@click.option(
+    "--features-kmers-pc",
+    "-kmerspc",
+    is_flag=True,
+    help=("Calculate amino acid PC-Kmer features."),
+)
+@click.option(
+    "--kmer-k-pc",
+    "-kpc",
+    default=10,
+    show_default=True,
+    help=("K value to use for amino acid PC-Kmer calculation."),
 )
 @click.option(
     "--similarity-genomic",
@@ -254,7 +194,6 @@
         "Cache folders to use when calculating similarity features, whitespace delimited. Required if similarity feature is selected."
     ),
 )
->>>>>>> e5973ad5
 def calculate_table(
     cache,
     file,
@@ -264,13 +203,10 @@
     features_gc,
     features_kmers,
     kmer_k,
-<<<<<<< HEAD
     features_kmers_pc,
     kmer_k_pc,
-=======
     similarity_genomic,
     similarity_cache,
->>>>>>> e5973ad5
 ):
     """Build a data table from given viral species and selected features."""
     df = pd.read_csv(file)
@@ -301,58 +237,9 @@
         df,
         rfc=rfc,
         cache=cache,
-<<<<<<< HEAD
-        save=True,
-        filename=outfile,
-        genomic=features_genomic,
-        gc=features_gc,
-        kmers=features_kmers,
-        kmer_k=kmer_k,
         kmers_pc=features_kmers_pc,
         kmer_k_pc=kmer_k_pc,
-    )
-
-
-# --- calculate-table-human ---
-@cli.command()
-@_option_cache()
-@_option_rfc_file(
-    required=False,
-    help=("Pickle file of a RandomForestClassifier containing columns to be retained."),
-)
-@_option_outfile(
-    default="table_human.parquet.gzip",
-    help=(
-        "Output data table contains calculated feature values for each genome in the cache. "
-    ),
-)
-@_option_features_genomic()
-@_option_features_gc()
-@_option_features_kmers()
-@_option_kmers_k()
-def calculate_table_human(
-    cache,
-    rfc_file,
-    outfile,
-    features_genomic,
-    features_gc,
-    features_kmers,
-    kmer_k,
-):
-    """Build a data table of the selected features from a given cache containing human genes."""
-    rfc = None
-    if rfc_file is not None:
-        with open(rfc_file, "rb") as f:
-            rfc = pickle.load(f)
-    if not features_genomic and not features_gc and not features_kmers:
-        raise ValueError("No features selected.")
-    sp.build_table_human(
-        rfc=rfc,
-        cache=cache,
-        save=True,
-=======
         save=(not similarity_genomic),
->>>>>>> e5973ad5
         filename=outfile,
         genomic=features_genomic,
         gc=features_gc,
@@ -367,6 +254,7 @@
                 genomic=similarity_genomic,
                 gc=False,
                 kmers=False,
+                kmers_pc=False,
                 ordered=False,
             )
             df_feats = gf.get_similarity_features(
