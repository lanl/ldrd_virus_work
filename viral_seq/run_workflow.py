import tempfile
from importlib.resources import files
from viral_seq.analysis import spillover_predict as sp
from viral_seq.analysis import (
    rfc_utils,
    classifier,
    feature_importance,
    get_features,
    dtra_utils,
)
from viral_seq.cli import cli
import pandas as pd
import re
import argparse
from http.client import IncompleteRead
from urllib.error import URLError
import polars as pl
import ast
import numpy as np
from glob import glob
from sklearn.ensemble import RandomForestClassifier, ExtraTreesClassifier
<<<<<<< HEAD
from sklearn.metrics import roc_auc_score, auc, roc_curve
=======
from sklearn.metrics import roc_auc_score, auc
>>>>>>> 58531326
from sklearn.model_selection import StratifiedKFold
from pathlib import Path
from warnings import warn
import json
from typing import Dict, Any, Sequence, List
import matplotlib
import matplotlib.pyplot as plt
from matplotlib.lines import Line2D
from time import perf_counter
import tarfile
import shap
from collections import defaultdict
from scipy.stats import pearsonr
from matplotlib.container import BarContainer
import matplotlib.patches as mpatches
from viral_seq.analysis import biological_analysis as ba
<<<<<<< HEAD
import os
from xgboost import XGBClassifier
from lightgbm import LGBMClassifier
=======
from sklearn.metrics import roc_curve
from xgboost import XGBClassifier
from lightgbm import LGBMClassifier
import os
>>>>>>> 58531326
from tqdm import tqdm
from sklearn.preprocessing import normalize

matplotlib.use("Agg")


def print_pos_con(
    pos_con_df: pd.DataFrame, kmer_prefix: str, mapping_method: str, dataset_name: str
) -> None:
    """
    print and save the dataframe resulting from calling `check_positive_controls`

    Parameters
    ----------
    pos_con_df: pd.DataFrame
        dataframe containing positive controls with corresponding kmer features and count of total occurrences
    kmer_prefix: str
        kmer-prefix ("AA"  or "PC") that was used for translating positive controls
    mapping_method: str
        mapping method used to translate AA to PC kmers
    dataset_name: str
        name of dataset for which positive controls were checked (for saving file), i.e. "Train", "TopN", "Full"
    """
    print(
        f"Count of Positive Control {kmer_prefix} k-mers in {dataset_name} Dataset:\n",
        pos_con_df.tail(1).to_string(index=False),
    )
    pos_con_df.to_csv(
        f"{dataset_name}_data_{kmer_prefix}_kmer_positive_controls_{mapping_method}.csv",
        na_rep="",
        index=False,
    )


def check_kmer_feature_lengths(kmer_features: list[str], kmer_range: str) -> None:
    """
    check that the lengths of features in the dataset 'X' are within
    the range of values as specified by the command line flag '--kmer_range'

    Parameters:
    kmer_features: list
        list of kmer features from the training dataset
    kmer_range: str
        string specifying the range of values for which to generate features
    """

    kmer_range_list = kmer_range.split("-")
    min_kmer = kmer_range_list[0]
    max_kmer = kmer_range_list[-1]
    shortest = len(min(kmer_features, key=len)) - 8
    longest = len(max(kmer_features, key=len)) - 8
    if (shortest < int(min_kmer)) or (longest > int(max_kmer)):
        raise ValueError(
            f"k-mer feature lengths not within desired range: {min_kmer}-{max_kmer}"
        )


def feature_signs(
    is_exposed: list,
    found_kmers: list,
    feature_count: pd.DataFrame,
) -> tuple:
    """
    Determine the sign character of the surface exposure status and response effect of the kmer
    based on the pearson correlation coefficient of the shap feature importance values

    Parameters:
    -----------
    is_exposed: list
        list of kmers that are surface exposed
    found_kmers: list
        list of all topN kmers
    feature_count: pd.DataFrame
        data frame containing training features and corresponding information from cv

    Returns:
    --------
    surface_exposed_sign: list
        list of +/- symbols denoting surface exposure status of kmer features in topN kmers
    response_effect: list
        list of +/- symbols denoting response effect from shap importance pearson-r correlation
    """
    response_effect = []
    surface_exposed_sign = []
    # add sign of surface exposure based on comparison between lists of exposure status
    for i in range(len(is_exposed)):
        if is_exposed[i]:
            sign = "+"
        else:
            sign = "-"

        surface_exposed_sign.append(sign)

        # add sign of response effect based on pearson correllation coefficient
        pearson_r = feature_count.loc[feature_count["Features"] == found_kmers[i]][
            "Pearson R"
        ].values[0]

        if pearson_r > 0:
            response_effect.append("+")
        else:
            response_effect.append("-")

    return surface_exposed_sign, response_effect


def get_kmer_info(
    kmer_data: get_features.KmerData,
    records: list,
    tbl: pd.DataFrame,
    mapping_method: str = "shen_2007",
) -> tuple:
    """
    for topN kmers from ml classifier output, gather information regarding
    the virus and viral protein in which the kmer is found from the dataset

    Parameters:
    -----------
    kmer_data: object
        class object containing the topN kmers from classifier training and
        the mapping method string used to translate the kmers from AA to PC
    records: list
        list of viral sequence records from cache
    tbl: pd.DataFrame
        training dataframe
    mapping_method:
        preferred mapping method for translating AA to PC kmers

    Returns:
    --------
    virus_names: list
        list of virus names corresponding to sequences where kmers were identified
    kmer_features: list
        list of kmers that were found in viral sequence
    protein_names: list
        list of viral protein names associated with the retrieved kmers
    """
    virus_names = []
    protein_names = []
    kmer_features = []
    kmer_mm = kmer_data.mapping_method
    topN_kmers = kmer_data.kmer_names
    # check if the mapping method to be used for translating the accession
    # matches that of the kmer feature
    if kmer_mm != mapping_method:
        raise ValueError("kmer mapping method does not match mapping method argument.")
    # iterate through topN kmers and check where they exist within the cached sequences
    for item in topN_kmers:
        if item[:8] == "kmer_PC_":
            kmer_status = True
        else:
            kmer_status = False
        k_mer = item.replace("kmer_PC_", "").replace("kmer_AA_", "")
        # iterate over all the cached records to check if the kmer
        # feature exists within a given protein sequence
        for record in records:
            single_polyprotein = False
            for feature in record.features:
                # check to see if the only gene product is 'polyprotein'
                # TODO: check other edge cases of other precursor-like protein products that
                # may be causing double couting because of genomic overlap with mature protein products
                # i.e. issue #102
                all_products = [
                    feat.qualifiers["product"][0]
                    for feat in record.features
                    if feat.type in ["CDS", "mat_peptide"]
                ]
                if len(all_products) == 1 and all_products[0] == "polyprotein":
                    single_polyprotein = True
                if feature.type == "CDS" or feature.type == "mat_peptide":
                    # only skip the polyprotein accessions if there are other gene products in the record features
                    if (
                        "polyprotein" not in feature.qualifiers["product"][0]
                        or single_polyprotein
                    ):
                        nuc_seq = feature.location.extract(record.seq)
                        if len(nuc_seq) % 3 != 0:
                            continue
                        this_seq_AA = nuc_seq.translate()
                        this_seq_AA = str(this_seq_AA)

                        new_seq = ""
                        if kmer_status:
                            for each in this_seq_AA:
                                new_seq += get_features.aa_map(
                                    each, method=mapping_method
                                )
                            this_seq = new_seq
                            this_seq = str(this_seq)
                        else:
                            this_seq = this_seq_AA
                        kmer_idx = [
                            m.start() for m in re.finditer(f"(?={k_mer})", this_seq)
                        ]
                        if kmer_idx:
                            virus_names.append(
                                tbl.loc[tbl["Accessions"].str.contains(record.id)][
                                    "Species"
                                ].item()
                            )
                            protein_names.append(
                                str(feature.qualifiers.get("product"))[2:-2]
                            )
                            kmer_features.append(item)

    return virus_names, kmer_features, protein_names


def plot_cv_roc(clfr_preds: dict, target_column: str, path: Path):
    """
    Plot ROC curve from ml cross-validation predictions

    Parameters
    ----------
    clfr_preds: dict
        dict containing fpr, tpr and auc's for cv folds
        with classifier name as dictionary key
    target_column: str
        training column from dataset
    path: Path
        file path for saving figure
    """

    mean_fpr = np.linspace(0, 1, 100)
    all_curves: dict[str, tuple] = defaultdict(tuple)
    for clfr_name, clfr_values in clfr_preds.items():
        fig, ax = plt.subplots(figsize=(8, 8))
        # plot individual fold lines
        for i, pred in enumerate(clfr_values.values()):
            ax.plot(
                mean_fpr,
                pred["roc_curves"],
                label=f"Fold {i+1} (AUC = {pred['auc']:.2f})",
            )

        # calculate and plot mean and std lines
        mean_tpr = np.mean(
            [pred["roc_curves"] for pred in clfr_values.values()],
            axis=0,
        )
        mean_auc = np.mean([pred["auc"] for pred in clfr_values.values()])
        std_auc = np.std([pred["auc"] for pred in clfr_values.values()])
        std_tpr = np.std(
            [pred["roc_curves"] for pred in clfr_values.values()],
            axis=0,
        )
        ax.plot(
            mean_fpr,
            mean_tpr,
            color="b",
            label=f"Mean ROC (AUC = {mean_auc:0.2f} $\pm$ {std_auc:0.2f})",
            lw=2,
            alpha=0.8,
        )
        all_curves[clfr_name] = (mean_fpr, mean_tpr, mean_auc, std_auc)
        # plot upper and lower bounds of mean +/- std.
        tprs_upper = np.minimum(mean_tpr + std_tpr, 1)
        tprs_lower = np.maximum(mean_tpr - std_tpr, 0)
        ax.fill_between(
            mean_fpr,
            tprs_lower,
            tprs_upper,
            color="grey",
            alpha=0.2,
            label=r"$\pm$ 1 std. dev.",
        )

        # set ax titles
        ax.set(
            xlabel="False Positive Rate",
            ylabel="True Positive Rate",
            title=f"Mean ROC curve with variability for {clfr_name}\n(Positive label {target_column})",
        )

        # plot chance line
        ax.plot(
            [0, 1],
            [0, 1],
            color="black",
            linestyle="--",
            lw=2,
            label="Chance level (AUC = 0.5)",
        )
        ax.legend(loc="lower right")
        fig.tight_layout()
        fig.savefig(
            os.path.join(str(path), f"ROC_{clfr_name}_{target_column}.png"), dpi=300
        )
        plt.close(fig)

    # if more than one estimator is being used, plot all average curves on same plot
    if len(clfr_preds) > 1:
        fig, ax = plt.subplots(figsize=(8, 8))
        for curve_name, (
            fpr_curve,
            tpr_curve,
            auc_curve,
            std_curve,
        ) in all_curves.items():
            ax.plot(
                fpr_curve,
                tpr_curve,
                label=f"{curve_name} AUC: {auc_curve:0.2f} $\pm$ {std_curve:0.2f}",
                lw=2,
                alpha=0.8,
            )
            ax.set(
                xlabel="False Positive Rate",
                ylabel="True Positive Rate",
                title=f"Mean ROC curves for all classifiers\n(Positive label {target_column})",
            )
        # plot chance line
        ax.plot(
            [0, 1],
            [0, 1],
            color="black",
            linestyle="--",
            lw=2,
            label="Chance level (AUC = 0.5)",
        )
        ax.legend(loc="lower right")
        fig.tight_layout()
        fig.savefig(
            os.path.join(str(path), f"ROC_all_classifiers_{target_column}.png"), dpi=300
        )
        plt.close(fig)


def feature_count_consensus(
    clfr_importances: pd.DataFrame,
    shap_importances: pd.DataFrame,
    feature_count: pd.DataFrame,
    n_features: int,
) -> pd.DataFrame:
    """
    updates the number of occurrences of a feature in the top N features based
    on classifier and shap importance feature values from each training fold

    Parameters:
    -----------
    clfr_importances: pd.DataFrame
        ranked features from classifier feature importance values
    shap_importances: pd.DataFrame
        ranked features from shap feature importance values
    feature_count: pd.DataFrame
        data frame containing the training features and their number of occurrences
        in the feature importance data structures across multiple cv folds
    n_features: int
        number of top important features to consider from the ranked list of features
    """
    feature_count_out = feature_count.copy()
    for i in range(n_features):
        clfr_feature = clfr_importances["Features"][i]
        shap_feature = shap_importances["Features"][i]
        feature_count_out.loc[
            feature_count_out["Features"] == clfr_feature, "Counts"
        ] += 1
        feature_count_out.loc[
            feature_count_out["Features"] == shap_feature, "Counts"
        ] += 1

    return feature_count_out


def importances_df(importances: np.ndarray, train_fold: pd.Index) -> pd.DataFrame:
    """
    converts feature importances to a pandas dataframe during cross-
    validation and sorts based on feature importance ranking

    Parameters:
    -----------
    importances: array
        1-D array of feature importances
    train_fold: pandas Index
        training fold feature names for cross-fold

    Returns:
    --------
    importance_df: pandas.DataFrame
        Data frame containing sorted importance values and corresponding feature names
    """

    # check that importances and train_fold are both single columns and have the same shape
    if importances.ndim != 1 or train_fold.ndim != 1:
        raise ValueError("Importances and train features must be a single column.")
    if importances.shape != train_fold.shape:
        raise ValueError("Importances and train features must have same shape.")

    importances_df = pd.DataFrame()
    importances_df["Features"] = train_fold
    importances_df["Importances"] = importances
    importances_df.sort_values(by=["Importances"], ascending=False, inplace=True)
    importances_df.reset_index(inplace=True)

    return importances_df


def train_clfr(
    train_data: pd.DataFrame,
    data_target: pd.Series,
    classifier_parameters: dict,
    n_folds: int,
<<<<<<< HEAD
    n_seeds: int,
=======
>>>>>>> 58531326
    max_features: int,
    random_state: int,
) -> tuple:
    """
    train ML classifier and perform feature consensus counting across multiple cross-folds

    Parameters:
    -----------
    train_data: pd.DataFrame
        The feature dataset for training the ML classifiers
    data_target: pd.Series
        The feature targets for the given target column
    classifier_parameters: dict
        dictionary containing the classifier and associated parameters to initialize classifier
        with the classifier name as the dictionary key
    n_folds: int
        number of training cross-folds to perform
<<<<<<< HEAD
    n_seeds: int
        total number of random seeds over which to perform averaging of classifier predictions
=======
>>>>>>> 58531326
    max_features: int
        the number of features to consider when calculating the top feature consensus counts
    random_state: int
        random seed for intializing ML classifier

    Returns:
    --------
    feature_count: pd.DataFrame
        data structure containing training features, corresponding
        feature consensus counts and pearsonr values
    shap_clfr_consensus: tuple
        aggregated shap values and model target values over multiple cross-folds
    clfr_preds: dict
        dict containing fpr, tpr and auc's for cv folds for plotting the consensus ROC curve
        using the classifier name as the dictionary key
    """

    cv = StratifiedKFold(n_splits=n_folds)
    mean_fpr = np.linspace(0, 1, 100)
    clfr_preds_all = {}
    shap_values_all: list[float] = []
    feature_count = pd.DataFrame()
    feature_count["Features"] = train_data.columns
    feature_count["Counts"] = 0
    shap_values_all = []
    shap_data_all = []
<<<<<<< HEAD
    rng = np.random.default_rng(random_state)
    random_seeds = rng.integers(low=1, high=100000, size=n_seeds)
=======
>>>>>>> 58531326
    for clfr_name, subdict in classifier_parameters.items():
        clfr = subdict["clfr"]
        clfr.set_params(**subdict["params"], random_state=random_state)

        clfr_preds: dict[int, Any] = {}
        for fold, (train, test) in enumerate(
            tqdm(
                cv.split(train_data, data_target),
                total=cv.get_n_splits(),
                desc=f"{clfr_name} Folds",
            )
        ):
<<<<<<< HEAD
            seed_auc = []
            seed_tpr = []
            for random_seed in random_seeds:
                # index training cv split
                train_fold = train_data.iloc[train]
                train_target = data_target[train]
                test_fold = train_data.iloc[test]
                test_target = data_target[test]

                # train classifier
                clfr.set_params(random_state=random_seed)
                clfr.fit(train_fold, train_target)

                # index classifier importances
                clfr_importances = importances_df(
                    clfr.feature_importances_, train_fold.columns
                )

                # calculate shap output for training dataset and rank
                explainer = shap.Explainer(clfr, seed=random_seed)
                shap_values = explainer(train_fold)
                positive_shap_values = feature_importance.get_positive_shap_values(
                    shap_values
                )

                shap_importances = importances_df(
                    positive_shap_values.abs.mean(0).values, train_fold.columns
                )

                feature_count = feature_count_consensus(
                    clfr_importances, shap_importances, feature_count, max_features
                )

                # normalize shap values
                normalized_shap_values = normalize(
                    positive_shap_values.values, norm="l1", axis=1
                )

                # aggregate the raw shap values and associated data targets
                shap_values_all.append(normalized_shap_values)
                shap_data_all.append(positive_shap_values.data)

                # aggregate classifier predictions for ROC plot
                test_score = clfr.predict_proba(test_fold)[:, 1]
                fpr, tpr, thresh = roc_curve(test_target, test_score)
                interp_tpr = np.interp(mean_fpr, fpr, tpr)
                interp_tpr[0] = 0.0
                roc_auc = auc(fpr, tpr)
                seed_auc.append(roc_auc)
                seed_tpr.append(interp_tpr)

            clfr_preds[fold] = {
                "roc_curves": np.mean(seed_tpr, axis=0),
                "auc": np.mean(roc_auc),
            }
=======
            # index training cv split
            train_fold = train_data.iloc[train]
            train_target = data_target[train]
            test_fold = train_data.iloc[test]
            test_target = data_target[test]

            # train classifier
            clfr.fit(train_fold, train_target)

            # index classifier importances
            clfr_importances = importances_df(
                clfr.feature_importances_, train_fold.columns
            )

            # calculate shap output for training dataset and rank
            explainer = shap.Explainer(clfr, seed=random_state)
            shap_values = explainer(train_fold)
            positive_shap_values = feature_importance.get_positive_shap_values(
                shap_values
            )

            shap_importances = importances_df(
                positive_shap_values.abs.mean(0).values, train_fold.columns
            )

            feature_count = feature_count_consensus(
                clfr_importances, shap_importances, feature_count, max_features
            )

            # normalize shap values
            normalized_shap_values = normalize(
                positive_shap_values.values, norm="l1", axis=1
            )

            # aggregate the raw shap values and associated data targets
            shap_values_all.append(normalized_shap_values)
            shap_data_all.append(positive_shap_values.data)

            # aggregate classifier predictions for ROC plot
            test_score = clfr.predict_proba(test_fold)[:, 1]
            fpr, tpr, thresh = roc_curve(test_target, test_score)
            interp_tpr = np.interp(mean_fpr, fpr, tpr)
            interp_tpr[0] = 0.0
            roc_auc = auc(fpr, tpr)

            clfr_preds[fold] = {"roc_curves": interp_tpr, "auc": roc_auc}
>>>>>>> 58531326

        clfr_preds_all[clfr_name] = clfr_preds

    # aggregate shap values for calculating pearson R and for function return
    shap_values_clfr = np.concatenate(shap_values_all, axis=0)
    shap_data_clfr = np.concatenate(shap_data_all, axis=0)

    # sort feature counts and corresponding pearson coefficients by value and average
    # across two feature vectors i.e. classifier features and shap features counts
    feature_count["Pearson R"] = pearsonr(shap_values_clfr, shap_data_clfr)[0]
    feature_count.sort_values(by=["Counts"], ascending=False, inplace=True)
    feature_count["Counts"] = feature_count["Counts"] / (2 * len(classifier_parameters))

    return (
        feature_count,
        (shap_values_clfr, shap_data_clfr),
        clfr_preds_all,
    )


def label_surface_exposed(
    list_of_kmers: Sequence[tuple], kmers_topN: list[str]
) -> list:
    """
    Creates lists of kmers denoting whether or not they are
    surface exposed ambiguous of PC or AA kmer status

    Parameters:
    -----------
    list_of_kmers: list
        list containing kmers and corresponding status of surface exposure as
        determined by cross-referencing top-N kmers with list of known surface
        exposed proteins

    kmers_topN: list
        list containing topN kmers from classifier

    Returns:
    --------
    is_exposed: list
        ordered list of protein kmers that are positively labeled as 'surface_exposed'

    """

    # make lists 'is_exposed' by cross-referencing surface exposed status with protein kmers list
    # and re-order list to align with the list of found kmers
    is_exposed = [x[0] for x in list_of_kmers if x[1].lower() == "yes"]
    is_exposed = [s if s in is_exposed else "" for s in kmers_topN]

    return is_exposed


def FIC_plot(
    feature_count: pd.DataFrame,
    n_folds: int,
    target_column: str,
    mapping_method: str,
    exposure_status_sign: list,
    response_effect_sign: list,
    surface_exposed_dict: dict,
    n_classifiers: int,
<<<<<<< HEAD
    n_seeds: int,
=======
>>>>>>> 58531326
    path: Path,
):
    """
    Create Feature Importance Consensus (FIC) plot from SHAP explainer values and
    native estimator feature importances using important kmers found during ML
    classification. Include the following information for each kmer as labels on the plot:
        1. the sign of the pearson correlation coefficient for the feature importance values (+/-)
        2. the status of the kmer as surface exposed or not surface exposed based on the known virus (+/-)
        3. the percent abundance of kmers found in surface exposed proteins

    Parameters:
    -----------
    feature_count: pd.DataFrame
        data structure containing training features and corresponding metrics from cv
    n_folds: int
        number of cv folds performed by classifier
    target_column: str
        name of column on which classifier was trained
    exposure_status_sign: list
        list of +/- symbols denoting surface exposure status of kmer features in topN kmers
    response_effect_sign: list
        list of +/- symbols denoting response effect from shap importance pearson-r correlation
    surface_exposed_dict: dict
        dictionary containing the topN kmers and their respective ratios of surface exposed to
        not surface exposed viral proteins for plotting '% surface exposed'
    n_classifiers: int
        number of classifiers used for consensus
<<<<<<< HEAD
    n_seeds: int
        number of random seeds used for consensus
=======
>>>>>>> 58531326
    path: Path
        path to save figure
    """
    target_column_mappings = {"IN": "Integrin", "SA": "Sialic Acid", "IG": "IgSF"}
    target_columns = target_column.split("_")
    target_names = []
    for target in target_columns:
        target_names.append(target_column_mappings[target])
    target_name = ", ".join(target_names)

    max_features = 20

    # barh plots values from bottom to top
    top_feature_count = feature_count[:max_features]
    top_counts = np.flip(np.array(top_feature_count["Counts"].values))
    top_features = np.flip(np.array(top_feature_count["Features"].values))
    response_effect_sign.reverse()
    exposure_status_sign.reverse()

    fig, ax = plt.subplots(figsize=(10, 10))
    y_pos = np.arange(len(top_features))
<<<<<<< HEAD
    bars: BarContainer = ax.barh(
        y_pos, (top_counts / (n_folds * n_seeds)) * 100, color="k"
    )
    ax.set_xlim(0, 100)
    ax.set_yticks(y_pos, labels=top_features)
    ax.set_title(
        f"Feature importance consensus amongst {n_folds * n_seeds * n_classifiers} folds\n for {target_name} binding"
=======
    bars: BarContainer = ax.barh(y_pos, (top_counts / n_folds) * 100, color="k")
    ax.set_xlim(0, 100)
    ax.set_yticks(y_pos, labels=top_features)
    ax.set_title(
        f"Feature importance consensus amongst {n_folds * n_classifiers} folds\n for {target_name} binding"
>>>>>>> 58531326
    )
    ax.set_xlabel("Classifier Consensus Percentage (%)")

    for kmer_idx, p in enumerate(bars):
        # calculate corresponding surface exposure %
        kmer_name = top_features[kmer_idx]
        percent_exposed = surface_exposed_dict[kmer_name]
        percent_lbl = f"{percent_exposed:.2f}%"

        left, bottom, width, height = p.get_bbox().bounds

        if response_effect_sign[kmer_idx] == "+":
            response_sign_color = "g"
        elif response_effect_sign[kmer_idx] == "-":
            response_sign_color = "r"

        if exposure_status_sign[kmer_idx] == "+":
            exposure_sign_color = "g"
        elif exposure_status_sign[kmer_idx] == "-":
            exposure_sign_color = "r"

        ax.annotate(
            response_effect_sign[kmer_idx],
            xy=(left + width / 4, bottom + height / 2),
            ha="center",
            va="center",
            color=response_sign_color,
            fontsize="xx-large",
        )
        ax.annotate(
            exposure_status_sign[kmer_idx],
            xy=(left + 3 * width / 4, bottom + height / 2),
            ha="center",
            va="center",
            color=exposure_sign_color,
            fontsize="xx-large",
        )
        if width >= 90:
            ax.annotate(
                percent_lbl,
                xy=(left + width - 5, bottom + height / 2),
                ha="center",
                va="center",
                color="white",
                fontsize="large",
            )
        else:
            ax.annotate(
                percent_lbl,
                xy=(left + width + 5, bottom + height / 2),
                ha="center",
                va="center",
                color="k",
                fontsize="large",
            )

        plus_symbol = Line2D(
            [0], [0], marker="+", color="green", markersize=9, linestyle=""
        )
        minus_symbol = Line2D(
            [0], [0], marker="_", color="red", markersize=9, linestyle=""
        )
        blank_patch = mpatches.Patch(color="white")

        ax.legend(
            handles=[
                plus_symbol,
                minus_symbol,
                plus_symbol,
                minus_symbol,
                blank_patch,
            ],
            labels=[
                "on left: Positive effect on response",
                "on left: Negative effect on response",
                "on right: Protein is surface-exposed",
                "on right: Protein is not surface-exposed",
                "% value next to bar indicates percentage\n of kmers found in surface exposed proteins",
            ],
            loc="lower right",
            prop={"size": 10},
            bbox_to_anchor=(0.7, -0.25),
        )

        fig.tight_layout()
        fig.savefig(
            os.path.join(str(path), f"FIC_{target_column}_{mapping_method}.png"),
            dpi=300,
        )
        plt.close()


def percent_surface_exposed(
    k_mers_in: list[str], surface_exposed_status: list[str]
) -> dict:
    """
    Determine the percentage of surface exposed proteins
    based on the relative abundance of each kmer found in
    surface-exposed vs. non-surface-exposed viral proteins

    Parameters
    ----------
    k_mers_in: list
        list of important kmers that are found in the dataset of viral proteins
    surface_exposed_status: list
        corresponding 'Yes' or 'No' for 'is surface exposed' for each kmer

    Returns
    -------
    percent_exposed_dict: dict
        dictionary of kmers and the percentage of surface exposed
        proteins containing each kmer
    """

    surface_exposed_dict = {}
    all_kmers = zip(k_mers_in, surface_exposed_status)
    for kmer, kmer_status in all_kmers:
        if kmer[:8] not in ["kmer_PC_", "kmer_AA_"]:
            raise ValueError("kmer feature name missing prefix.")

        # check if kmer exists in dictionary already
        if kmer not in surface_exposed_dict:
            surface_exposed_dict[kmer] = [0, 0]
        if kmer_status.lower() == "yes":
            surface_exposed_dict[kmer][0] += 1
        elif kmer_status.lower() == "no":
            surface_exposed_dict[kmer][1] += 1

    # calculate final percentage values based on ratio of "Yes" and "No" counts
    percent_exposed_dict = {
        key: (0.0 if sum(value) == 0.0 else (value[0] / sum(value)) * 100)
        for key, value in surface_exposed_dict.items()
    }

    return percent_exposed_dict


def csv_conversion(input_csv: str = "receptor_training.csv") -> pd.DataFrame:
    """
    Convert the original version of the input CSV table
    (i.e., that is merged to main) to a new DataFrame stored in memory
    (i.e., that is compatible with the ML workflow)

    Parameters
    ----------
    input_csv : str
        A string representing the name of the input table that will undergo conversion.
        Default is `receptor_training.csv`.

    Returns
    -------
    output_df : pd.DataFrame
        A Pandas DataFrame representing the converted form of the input table
        that accounts for the target column(s) of interest.

    """

    table = pd.read_csv(input_csv)

    table = table.drop(
        columns=["Citation_for_receptor", "Whole_Genome", "Mammal_Host", "Primate_Host"]
    )
    table = table.rename(
        columns={
            "Virus_Name": "Species",
            "Human_Host": "Human Host",
            "Receptor_Type": "Is_Integrin",
        }
    )
    table["Is_Both"] = np.where(table["Is_Integrin"] == "both", True, False)
    table["Is_Sialic_Acid"] = pd.Series(dtype="bool")
    table = table[
        [
            "Species",
            "Accessions",
            "Human Host",
            "Is_Integrin",
            "Is_Sialic_Acid",
            "Is_Both",
        ]
    ]
    table["Is_Sialic_Acid"] = np.where(table["Is_Integrin"] == "integrin", False, True)
    table["Is_Integrin"] = np.where(table["Is_Integrin"] == "sialic_acid", False, True)
    return table


def check_positive_controls(
    target_column: str,
    kmers_list: list[str],
    mapping_method: str,
    mode: str,
) -> pd.DataFrame:
    """
    checks how many of the kmers that are known to bind to a specific surface
    receptor (positive controls) are found in a given list of kmers (train vs. top-N)

    Parameters
    ----------
    target_column: str
        target binding receptor(s)
    kmers_list: list
        A list containing kmer feature strings from either the training dataset
        or topN classifier rankings
    mapping_method: str
        preference for mapping AA-kmers to PC-kmers
    mode: str
        type of kmer to check for in dataset (AA vs. PC) to avoid double counting

    Returns:
    --------
    kmers_df: pd.DataFrame
        Dataframe containing the names of kmer features found in the dataset that contain
        each of the positive control sequences, and the counts for each
    """

    ### lists of positive controls for each binding target
    # TODO: provide references similar to ``Sialic_Acid`` and ``IgSF`` lists and purge
    #       in-line comments below
    # Here is a list of common integrin-binding motifs. These motifs interact with
    # specific integrins, playing critical roles in cell adhesion, signaling, and
    # interaction with the extracellular matrix:
    # RGD (Arg-Gly-Asp)
    # KGE (Lys-Gly-Glu)
    # LDV (Leu-Asp-Val)
    # DGEA (Asp-Gly-Glu-Ala)
    # REDV (Arg-Glu-Asp-Val)
    # YGRK (Tyr-Gly-Arg-Lys)
    # PHSRN (Pro-His-Ser-Arg-Asn)
    # SVVYGLR (Ser-Val-Val-Tyr-Gly-Leu-Arg)
    pos_control_dict = {
        "Integrin": [
            "RGD",
            "KGE",
            "LDV",
            "DGEA",
            "REDV",
            "YGRK",
            "PHSRN",
            "SVVYGLR",
        ],
        # TODO: update and add positive controls for more comprehensive coverage of known binding motifs (issue #86)
        "Sialic_Acid": [
            "LRM",  # R120 forms SA binding domain of CD22 which is a regulator of B cell signaling via a2,6 sialic acid binding (https://doi.org/10.1038/s41467-017-00836-6)
            "FRM",  # conserved R109 residue in F-strand of siglec-3, 8 (FRL), 9 "forms strong interactions with carboxylate in sialic acid" (https://doi.org/10.1016/j.csbj.2023.08.014)
            # primary and secondary sialic acid binding sites of NA composed of non-linear binding motifs (https://doi.org/10.3389/fmicb.2019.00039)
            "NYNYLY",  # according to jurgen: low affinity sialic acid binder, "-R", "-Q" become high affinity neuraminic acid binder (needs reference)
        ],
        "IgSF": [
            "DPE",  # residues of conserved C3 region important for binding of gp120 to CD4, https://doi.org/10.1128/jvi.64.12.5701-5707.1990
            "RDG",  # residues of the conserved C4 region of HIV-1 around residue 457, important for binding gp120 to CD4 (noted as slight permutation of known integrin binding motif ``RGD``) https://doi.org/10.1128/jvi.64.12.5701-5707.1990
            "TGD",  # mutations in this region significantly reduced sigma-1 binding to JAM-A, https://doi.org/10.1371/journal.ppat.1000235
            "NNMGT",  # (here and below) binding footprint of coxsackievirus-3 VP1 and VP2 capsid proteins with CAR D1 extracellular domain, https://doi.org/10.1128/jvi.00299-14
            "GSNK",
        ],
    }

    # combine lists of positive controls based on target_column
    # choices "IN", "SA", "IG", "SA_IG", "IN_IG", "IN_SA", "IN_SA_IG", "Human Host",
    # gather appropriate lists from pos_control_dict
    # not using "Human Host" target column in DTRA workflow
    receptor_names = target_column.split("_")
    positive_controls = []
    for receptor_name in receptor_names:
        if receptor_name == "IN":
            positive_controls.extend(pos_control_dict["Integrin"])
        elif receptor_name == "SA":
            positive_controls.extend(pos_control_dict["Sialic_Acid"])
        elif receptor_name == "IG":
            positive_controls.extend(pos_control_dict["IgSF"])
    if mode == "PC":
        # map positive_controls to PC-kmers using desired mapping method
        pc_pos_con = []
        for p_con in positive_controls:
            pc_kmer = ""
            for each in p_con:
                pc_kmer += get_features.aa_map(each, method=mapping_method)
            pc_pos_con.append(pc_kmer)
        positive_controls = pc_pos_con

    # iterate through lists of positive controls and count number
    # of positive controls found in kmer_list/add kmers to dictionary
    kmer_counts: dict[str, int] = {key: 0 for key in positive_controls}
    kmers_out: dict[str, List[str]] = {key: [] for key in positive_controls}
    for kmer_feat in kmers_list:
        if kmer_feat.startswith(f"kmer_{mode}_"):
            kmer_str = kmer_feat[8:]
            for positive_control in positive_controls:
                if positive_control in kmer_str:
                    kmer_counts[positive_control] += 1
                    kmers_out[positive_control].append(kmer_feat)

    kmers_out_df = pd.DataFrame.from_dict(kmers_out, orient="index").transpose()
    kmer_counts_df = pd.DataFrame.from_dict(kmer_counts, orient="index").transpose()
    kmers_df = pd.concat(
        [kmers_out_df, kmer_counts_df], ignore_index=True
    ).convert_dtypes()

    return kmers_df


def validate_feature_table(file_name, idx, prefix):
    print("Validating", file_name)
    df = pl.read_parquet(file_name).to_pandas()
    expected_shape = table_info.iloc[idx][prefix + "_shape"]
    if not np.array_equal(df.shape, expected_shape):
        raise ValueError(
            "Feature table shape does not match what was precalculated.\nActual: %s\nExpected: %s"
            % (df.shape, expected_shape)
        )
    actual_sum = df.select_dtypes(["number"]).to_numpy().sum()
    expected_sum = table_info.iloc[idx][prefix + "_sum"]
    if not np.allclose(actual_sum, expected_sum, rtol=1e-8):
        raise ValueError(
            "The feature table's numerical sum, which sums all feature values for all viruses, does not match what was precalculated. Verify integrity of input data and feature calculation.\nActual: %s\nExpected: %s"
            % (actual_sum, expected_sum),
        )


def build_cache(cache_checkpoint=3, debug=False, data_file=None):
    """Download and store all data needed for the workflow"""
    if cache_checkpoint == "extract":
        with tarfile.open(cache_file, "r") as tar:
            tar.extractall(cache_extract_path)
        with open(extract_cookie, "w") as f:
            pass
        cache_checkpoint = 0
    cache_checkpoint = int(cache_checkpoint)
    if cache_checkpoint > 0:
        extract_cookie.unlink(missing_ok=True)
        print("Will pull down data to local cache")

    if debug:
        if extract_cookie.is_file():
            print(
                "Debug mode: cache extracted from file. Assertions on cache are unnecessary as it is expected files in cache may have diverged from those on NCBI. To generate cache using live data use option '--cache 3'"
            )
            debug = False
        else:
            print("Debug mode: will run assertions on generated cache")

    email = "arhall@lanl.gov"

    if cache_checkpoint > 2:
        if data_file is not None:
            print("Using Merged IgSF-Receptor Training File to build cache")
            viral_files_in = [data_file]
        else:
            viral_files_in = viral_files
        print("Pulling viral sequence data to local cache...")
        try:
            for file in viral_files_in:
                cli.pull_data(
                    [
                        "--email",
                        email,
                        "--cache",
                        cache_viral,
                        "--file",
                        file,
                        "--no-filter",
                    ],
                    standalone_mode=False,
                )
        except (IncompleteRead, URLError):
            raise ConnectionError(
                "Connection closed as protocol synchronisation is probably lost. Re-run workflow with option --cache 3 and an active internet connection."
            ) from None

    if debug:
        print("Validating train and test cache...")
        df = pd.read_csv(viral_files[0])
        accessions_train = set([s for s in (" ".join(df["Accessions"].values)).split()])
        df = pd.read_csv(viral_files[1])
        accessions_test = set([s for s in (" ".join(df["Accessions"].values)).split()])
        cache_path, cache_subdirectories = sp.init_cache(cache_viral)
        cached_accessions = set(s.parts[-1] for s in cache_subdirectories)
        cached_accessions_stems = set(s.split(".")[0] for s in cached_accessions)
        cached_train = cached_accessions.intersection(accessions_train)
        cached_test = cached_accessions.intersection(accessions_test)
        # assert what's missing just differs by version with something present
        for this_set, that_set in zip(
            [cached_train, cached_test], [accessions_train, accessions_test]
        ):
            missing = that_set.difference(this_set)
            if len(missing) > 0:
                for each in missing:
                    this_stem = each.split(".")[0]
                    assert this_stem in cached_accessions_stems
                    print(
                        each,
                        "not in cache, but suitable accession present:",
                        [s for s in cached_accessions if s.startswith(this_stem)][0],
                    )
        num_dir_expected = len(accessions_train.union(accessions_test))
        num_dir_actual = len(cache_subdirectories)
        assert num_dir_expected == num_dir_actual, (
            "The number of directories in the cache differs from the number of accessions searched. There should only be one directory per accession.\nNumber of directories in cache: %s\nNumber of accessions searched: %s"
            % (num_dir_actual, num_dir_expected)
        )

    housekeeping_Trav = data.joinpath("Housekeeping_accessions.txt")
    file = housekeeping_Trav.absolute().as_posix()

    if cache_checkpoint > 1:
        print(
            "Pulling sequence data of human housekeeping genes for similarity features..."
        )
        with open(file, "r") as f:
            transcripts = f.readlines()[0].split()
        search_term = "(biomol_mrna[PROP] AND refseq[filter]) AND("
        first = True
        for transcript in transcripts:
            if first:
                first = False
            else:
                search_term += "OR "
            search_term += transcript + "[Accession] "
        search_term += ")"
        results = sp.run_search(
            search_terms=[search_term], retmax=len(transcripts), email=email
        )
        try:
            records = sp.load_results(results, email=email)
        except (IncompleteRead, URLError):
            raise ConnectionError(
                "Connection closed as protocol synchronisation is probably lost. Re-run workflow with option --cache 2 and an active internet connection."
            ) from None

        sp.add_to_cache(records, just_warn=True, cache=cache_hk)
    if debug:
        print("Validating human housekeeping gene cache...")
        with open(file, "r") as f:
            accessions_hk = set([s.split(".")[0] for s in (f.readlines()[0]).split()])
        cache_path, cache_subdirectories = sp.init_cache(cache_hk)
        cached_accessions = set(s.parts[-1].split(".")[0] for s in cache_subdirectories)
        missing_hk_file = data / "missing_hk.txt"
        cached_hk = cached_accessions.intersection(accessions_hk)
        missing_hk = accessions_hk.difference(cached_hk)
        extra_accessions = cached_accessions.difference(accessions_hk)
        if len(missing_hk) > 0:
            renamed_accessions = {}
            # some accessions have been replaced
            print("Checking if missing accessions have been renamed...")
            for accession in missing_hk:
                search_term = (
                    "(biomol_mrna[PROP] AND refseq[filter]) AND "
                    + accession
                    + "[Accession]"
                )
                results = sp.run_search(
                    search_terms=[search_term], retmax=1, email=email
                )
                if len(results) > 0:
                    assert len(results) == 1, (
                        "Expected search on accession %s to return only one replacement but received multiple results: %s"
                        % (accession, results)
                    )
                    new_name = list(results)[0].split(".")[0]
                    renamed_accessions[accession] = new_name
            for k, v in renamed_accessions.items():
                if k != v:
                    print(k, "was renamed as", v)
                    extra_accessions.remove(v)
                    missing_hk.remove(k)
                else:
                    raise ValueError(
                        "The accession "
                        + k
                        + " can currently be found on NCBI but is not in the cache. Rebuild the cache with option --cache 2",
                    )
            assert len(extra_accessions) == 0, (
                "There are accessions in the cache beyond what was searched. These accessions should be removed: %s"
                % extra_accessions
            )
        if len(missing_hk) > 0:  # len could have changed
            # currently we don't expect to find everything
            print(
                "Couldn't find",
                len(missing_hk),
                "accessions for housekeeping genes; saved to",
                missing_hk_file.absolute().as_posix(),
            )
            with open(missing_hk_file, "w") as f:
                print("Missing accessions for human housekeeping genes", file=f)
                print(missing_hk, file=f)
        # TODO: stricter assertion when we expect to find all accessions
        assert len(cached_accessions) + len(missing_hk) == len(accessions_hk), (
            "The number of missing accessions (%s) plus the number of cached accessions (%s) doesn't match the number of accessions searched (%s). This is likely due to an error in how these values were counted."
            % (len(missing_hk), len(cached_accessions), len(accessions_hk))
        )

    isg_Trav = data.joinpath("ISG_transcript_ids.txt")
    file = isg_Trav.absolute().as_posix()
    if cache_checkpoint > 0:
        try:
            print("Pulling sequence data of human isg genes for similarity features...")
            cli.pull_ensembl_transcripts(
                [
                    "--email",
                    email,
                    "--cache",
                    cache_isg,
                    "--file",
                    file,
                ],
                standalone_mode=False,
            )
        except (IncompleteRead, URLError):
            raise ConnectionError(
                "Connection closed as protocol synchronisation is probably lost. Re-run workflow with option --cache 1 and an active internet connection."
            ) from None

    if debug:
        print("Validating human ISG gene cache...")
        with open(file, "r") as f:
            ensembl_ids = set((f.readlines()[0]).split())
        cache_path, cache_subdirectories = sp.init_cache(cache_isg)
        missing = []
        missing_file = data / "missing_isg.txt"
        # see if we can find the ensembl transcript ids in the raw text of the genbank files
        cache_subdir_set = set()
        prog = re.compile(r"MANE Ensembl match\s+:: (ENST\d+)")
        # make a set of ensembl trascripts present
        for subdir in cache_subdirectories:
            genbank_file = list(subdir.glob("*.genbank"))[0]
            with open(genbank_file, "r") as f:
                match = prog.search(f.read())
                if match is not None:
                    cache_subdir_set.add(match.group(1))
        assert len(cache_subdir_set) == len(cache_subdirectories), (
            "Number of sequences linked to an Ensembl transcript does not match number of sequences in the cache. This is likely due to preexisting data in the cache. Clear the cache and try again.\nActual matches: %s\nExpected matches: %s"
            % (len(cache_subdir_set), len(cache_subdirectories))
        )
        missing = ensembl_ids.difference(cache_subdir_set)
        assert len(missing) + len(cache_subdir_set) == len(ensembl_ids), (
            "The number of missing Ensembl transcripts (%s) plus the number of cached transcripts (%s) doesn't match the number of transcripts searched (%s). This is likely due to an error in how these values were counted."
            % (len(missing), len(cache_subdir_set), len(ensembl_ids))
        )
        if len(missing) > 0:
            print(
                "Couldn't find",
                len(missing),
                "transcripts; ids saved to",
                missing_file.absolute().as_posix(),
            )
            with open(missing_file, "w") as f:
                print("Missing ISG transcripts", file=f)
                print(missing, file=f)


def build_tables(feature_checkpoint=0, debug=False, kmer_range=None):
    """Calculate all features and store in data tables for future use in the workflow"""

    if feature_checkpoint > 0:
        print("Will build feature tables for training models")

    if debug:
        if extract_cookie.is_file():
            print("Debug mode: will run assertions on generated tables")
        else:
            print(
                "Debug mode: cache not extracted from file, table assertions cannot be enforced"
            )
            debug = False

    if workflow == "DR":
        # tables are built in multiple parts as this is faster for reading/writing
        for i, (file, folder) in enumerate(zip(viral_files, table_locs)):
            prefix = "Train" if i == 0 else "Test"
            this_checkpoint_modifier = (1 - i) * 8
            this_checkpoint = 8 + this_checkpoint_modifier
            this_outfile = folder + "/" + prefix + "_main.parquet.gzip"
            if feature_checkpoint >= this_checkpoint:
                print(
                    "Building table for",
                    prefix,
                    "which includes genomic features, gc content, kmers with k=2,3,4, pc kmers with k=2,3,4,5,6, and similarity features for ISG and housekeeping genes.",
                )
                print("To restart at this point use --features", this_checkpoint)
                cli.calculate_table(
                    [
                        "--file",
                        file,
                        "--cache",
                        cache_viral,
                        "--outfile",
                        this_outfile,
                        "--features-genomic",
                        "--features-gc",
                        "--features-kmers",
                        "--kmer-k",
                        "2 3 4",
                        "--features-kmers-pc",
                        "--kmer-k-pc",
                        "2 3 4 5 6",
                        "--similarity-genomic",
                        "--similarity-cache",
                        cache_isg + " " + cache_hk,
                        "--target-column",
                        target_column,
                    ],
                    standalone_mode=False,
                )
            if debug:
                idx = np.abs(8 - (this_checkpoint - this_checkpoint_modifier))
                validate_feature_table(this_outfile, idx, prefix)
            this_checkpoint -= 1
            this_outfile = folder + "/" + prefix + "_kpc7.parquet.gzip"
            if feature_checkpoint >= this_checkpoint:
                print("Building table for", prefix, "which includes pc kmers with k=7.")
                print("To restart at this point use --features", this_checkpoint)
                cli.calculate_table(
                    [
                        "--file",
                        file,
                        "--cache",
                        cache_viral,
                        "--outfile",
                        this_outfile,
                        "--features-kmers-pc",
                        "--kmer-k-pc",
                        "7",
                        "--target-column",
                        target_column,
                    ],
                    standalone_mode=False,
                )
            if debug:
                idx = np.abs(8 - (this_checkpoint - this_checkpoint_modifier))
                validate_feature_table(this_outfile, idx, prefix)
            for k in range(5, 11):
                this_checkpoint -= 1
                this_outfile = folder + "/" + prefix + "_k{}.parquet.gzip".format(k)
                if feature_checkpoint >= this_checkpoint:
                    print(
                        "Building table for",
                        prefix,
                        "which includes kmers with k={}.".format(k),
                    )
                    print("To restart at this point use --features", this_checkpoint)
                    cli.calculate_table(
                        [
                            "--file",
                            file,
                            "--cache",
                            cache_viral,
                            "--outfile",
                            this_outfile,
                            "--features-kmers",
                            "--kmer-k",
                            str(k),
                            "--target-column",
                            target_column,
                        ],
                        standalone_mode=False,
                    )
                if debug:
                    idx = np.abs(8 - (this_checkpoint - this_checkpoint_modifier))
                    validate_feature_table(this_outfile, idx, prefix)
    elif workflow == "DTRA":
        if feature_checkpoint > 0:
            all_kmer_info = []
            for i, (file, folder) in enumerate(zip(viral_files, table_locs)):
                with tempfile.NamedTemporaryFile(mode="w", delete=False) as temp_file:
                    dtra_utils._merge_and_convert_tbl(train_file, merge_file, temp_file)
                    file = temp_file.name
                if i == 0:
                    prefix = "Train"
                    debug = False
                    this_outfile = folder + "/" + prefix + "_main.parquet.gzip"

                    min_kmer = int(kmer_range[0])
                    max_kmer = int(kmer_range[-1])

                    kmer_range_length = max_kmer - min_kmer + 1
                    if feature_checkpoint > kmer_range_length:
                        feature_checkpoint = kmer_range_length
                    this_checkpoint = feature_checkpoint
                for k in range(max_kmer - feature_checkpoint + 1, max_kmer + 1):
                    this_outfile = folder + "/" + prefix + "_k{}.parquet.gzip".format(k)
                    if feature_checkpoint >= this_checkpoint:
                        print(
                            "Building table for Train",
                            "which includes kmers and pc kmers with k={}.".format(k),
                        )
                        print(
                            "To restart at this point use --features",
                            this_checkpoint,
                        )
                        kmer_info = cli.calculate_table(
                            [
                                "--file",
                                file,
                                "--cache",
                                cache_viral,
                                "--outfile",
                                this_outfile,
                                "--features-kmers",
                                "--kmer-k",
                                str(k),
                                "--features-kmers-pc",
                                "--kmer-k-pc",
                                str(k),
                                "--target-column",
                                target_column,
                                "--mapping-method",
                                mapping_method,
                            ],
                            standalone_mode=False,
                        )
                        all_kmer_info.extend(kmer_info)
                        this_checkpoint -= 1

            kmer_maps = [(k.kmer_names, k.kmer_maps) for k in all_kmer_info]

            # Remove duplicates and AA-kmer identity mappings before saving
            kmer_maps_df = pd.DataFrame(kmer_maps).drop_duplicates(subset=[0, 1])
            kmer_maps_df = kmer_maps_df[kmer_maps_df[0] != kmer_maps_df[1]]

            kmer_map_path = Path("kmer_maps")
            kmer_map_path.mkdir(exist_ok=True)
            kmer_maps_df.to_parquet(
                f"{kmer_map_path}/kmer_maps_{mapping_method}.parquet.gzip",
                index=False,
            )

            # transform all_kmer_info and save as parquet file
            all_kmer_info_df = dtra_utils.transform_kmer_data(all_kmer_info)
            dtra_utils.save_kmer_info(all_kmer_info_df, "all_kmer_info.parquet.gzip")


def feature_selection_rfc(
    feature_selection,
    debug,
    n_jobs,
    random_state,
    wf=None,
    mapping_method=None,
    target_column="Human Host",
):
    """Sub-select features using best performing from a trained random forest classifier"""
    if feature_selection == "yes" or feature_selection == "none":
        print("Loading all feature tables for train...")
        train_files = tuple(glob(table_loc_train + "/*gzip"))
        X, y = sp.get_training_columns(
            table_filename=train_files, class_column=target_column
        )
        # if running DTRA workflow, check for presence of positive controls in unfiltered training dataset
        if wf == "DTRA":
            for mode in ["PC", "AA"]:
                # count of PC and AA positive controls in pre-feature selection dataset
                pos_con_all_data = check_positive_controls(
                    target_column=target_column,
                    kmers_list=list(X.columns),
                    mapping_method=mapping_method,
                    mode=mode,
                )
                print_pos_con(
                    pos_con_all_data, mode, mapping_method, dataset_name="Full"
                )

        if feature_selection == "none":
            print(
                "All training features will be used as X_train in the following steps."
            )
        elif feature_selection == "yes":
            print(
                "Will train a random forest classifier to select the best performing features to use as X_train."
            )
            rfc = RandomForestClassifier(
                n_estimators=2_000,
                random_state=random_state,
                n_jobs=n_jobs,
                max_depth=30,
            )
            rfc.fit(X, y)
            if debug:
                print("Debug mode: Checking OOB score of Random Forest.")
                oob_score = rfc_utils.oob_score(
                    rfc, X, y, roc_auc_score, n_jobs=n_jobs, scoring_on_pred=False
                )
                print("Achieved an OOB score (AUC) of", oob_score)
                assert oob_score > 0.75, (
                    "OOB score of RandomForestClassifier is too poor for feature ranking to be reliable.\nActual score: %s\nExpected score: > 0.75"
                    % oob_score
                )
            keep_feats_rf = sp.get_best_features(
                rfc.feature_importances_, rfc.feature_names_in_
            )
            print("Selected", len(keep_feats_rf), "features from native RF")
            explainer = shap.Explainer(rfc, seed=random_state)
            shap_values = explainer(X)
            positive_shap_values = feature_importance.get_positive_shap_values(
                shap_values
            )
            mean_abs_shap_values = positive_shap_values.abs.mean(0).values
            mean_abs_shap_values /= mean_abs_shap_values.sum()
            keep_feats_shap = sp.get_best_features(mean_abs_shap_values, X.columns)
            print("Selected", len(keep_feats_shap), "features from RF SHAP")
            keep_feats = np.intersect1d(keep_feats_rf, keep_feats_shap)
            print(
                "Keeping",
                len(keep_feats),
                "features from intersection of the RF and RF SHAP approaches",
            )
            if debug:
                assert len(keep_feats) < 50_000, (
                    "Too many features selected by feature selection.\nAcutal: %s\nExpected: < 50_000"
                    % len(keep_feats)
                )
            X = X[keep_feats]
            print("Saving X_train to", table_loc_train_best)
            X.to_parquet(table_loc_train_best)
    elif feature_selection == "skip":
        print("Will use previously calculated X_train stored at", table_loc_train_best)
        X = pl.read_parquet(table_loc_train_best).to_pandas()
        y = pd.read_csv(train_file)[target_column]
    if debug and extract_cookie.is_file():
        # these might not exist if the workflow has only been run with --feature-selection none
        if Path(table_loc_train_best).is_file():
            validate_feature_table(table_loc_train_best, 8, "Train")
        else:
            warn(
                "File at {} cannot be validated because it does not exist. If using option '--feature-selection none' this is expected behavior.".format(
                    table_loc_train_best
                ),
                UserWarning,
            )
    return X, y


def optimize_model(
    model,
    X_train,
    y_train,
    outfile,
    config,
    num_samples,
    optimize="skip",
    name="Classifier",  # noqa: ARG001
    debug=False,
    random_state=123,
    n_jobs_cv=1,
    n_jobs=1,  # only used for default score
):
    if optimize == "yes":
        print(
            "Performing hyperparameter optimization with target AUC across 5 fold Cross Validation"
        )
        res = classifier.get_hyperparameters(
            model=model,
            config=config,
            num_samples=num_samples,
            X=X_train,
            y=y_train,
            n_jobs_cv=n_jobs_cv,
            random_state=random_state,
        )
        print("Checking default score...")
        default_score = classifier.cv_score(
            model,
            X=X_train,
            y=y_train,
            random_state=random_state,
            n_estimators=2_000,
            n_jobs=n_jobs,
        )
        print("ROC AUC with default settings:", default_score)
        res["targets"] = [default_score] + res["targets"]
        if default_score > res["target"]:
            print(
                "Will use default settings since we weren't able to improve with optimization."
            )
            res["target"] = default_score
            res["params"] = {}
        print("Saving results to", outfile)
        with open(outfile, "w") as f:
            json.dump(res, f)
    elif optimize == "skip":
        print("Loading previously saved parameters from", outfile)
        with open(outfile, "r") as f:
            res = json.load(f)
    if debug:
        print(
            "Debug mode: asserting best score during hyperparameter search is sufficient"
        )
        assert res["target"] > 0.75, (
            "ROC AUC achieved is too poor to accept hyperparameter optimization.\nActual score: %s\nExpected score: > 0.75"
            % res["target"]
        )

    print("Hyperparameters that performed best:", res["params"])
    return res


def optimization_plots(input_data: Dict[str, Any], name_prefix: str, plots_path: Path):
    out_source = str(plots_path / (name_prefix + "_optimization_plot.csv"))
    out_fig = str(plots_path / (name_prefix + "_optimization_plot.png"))
    print("Writing optimization plot data to", out_source)
    for name, targets in input_data.items():
        target_max = np.maximum.accumulate(targets)
        df = pd.DataFrame(target_max, columns=[name])
        if Path(out_source).is_file():
            old_df = pd.read_csv(out_source)
            df = pd.concat([old_df.loc[:, list(old_df.columns != name)], df], axis=1)
        df.to_csv(out_source, index=False)
    print(
        "Generating plot of optimization progress for classifiers and saving to",
        out_fig,
    )
    fig, ax = plt.subplots(1, 1)
    df.plot(ax=ax, alpha=0.6, marker="o")
    ax.set_title("Maximum Optimization Target\nAUC over 5 folds")
    ax.set_xlabel("Step")
    ax.set_ylabel("AUC")
    ax.legend(loc=4, fontsize=6)
    fig.savefig(out_fig, dpi=300)
    plt.close()


def get_test_features(
    table_loc_test,
    table_loc_test_saved,
    test_file,
    X_train,
    extract_cookie,
    debug=False,
):
    if not extract_cookie.is_file():
        debug = False
    print("Ensuring X_test has only the features in X_train...")
    if Path(table_loc_test_saved).exists():
        X_test = pl.read_parquet(table_loc_test_saved).to_pandas()
        y_test = pd.read_csv(test_file)["Human Host"]
        if set(X_test.columns) == set(X_train.columns):
            print(
                "Will use previously calculated X_test stored at", table_loc_test_saved
            )
            if debug:
                validate_feature_table(table_loc_test_saved, 8, "Test")
            return X_test, y_test
        else:
            print(
                table_loc_test_saved,
                "already exists, but no longer matches train data. Will re-make.",
            )
    print("Loading all feature tables for test...")
    test_files = tuple(glob(table_loc_test + "/*gzip"))
    X_test, y_test = sp.get_training_columns(table_filename=test_files)
    X_test = X_test.reindex(columns=X_train.columns, fill_value=0)
    print("Saving X_test to", table_loc_test_saved)
    X_test.to_parquet(table_loc_test_saved)
    if debug:
        validate_feature_table(table_loc_test_saved, 8, "Test")
    return X_test, y_test


if __name__ == "__main__":
    parser = argparse.ArgumentParser()
    parser.add_argument(
        "-c",
        "--cache",
        choices=["extract"] + [str(i) for i in range(4)],
        default="extract",
        help="Use option 'extract' to extract pre-built cache from tarball. You can also build the cache at runtime by specifying a cache building checkpoint(0-3), typically 0 or 3: 0 skips building the cache, 3 builds the entire cache.",
    )
    parser.add_argument("-d", "--debug", action="store_true")
    parser.add_argument(
        "-f",
        "--features",
        type=int,
        choices=range(17),
        default=16,
        help="Specify feature table building checkpoint(0-16), typically 0 or 16: 0 skips building feature tables, 16 builds all feature tables.",
    )
    parser.add_argument(
        "-fs",
        "--feature-selection",
        choices=["none", "skip", "yes"],
        default="yes",
        help="Option 'none' will use all features in subsequent steps, while 'skip' assumes this step has already been performed and will attempt to use its result in the following steps.",
    )
    parser.add_argument(
        "-n",
        "--n-jobs",
        type=int,
        default=1,
        help="Parameter will be used for sklearn modules with parallelization as appropriate.",
    )
    parser.add_argument(
        "-r",
        "--random-state",
        type=int,
        default=123,
        help="Random seed to use when needed in workflow.",
    )
    parser.add_argument(
        "-o",
        "--optimize",
        choices=["none", "skip", "yes", "pre-optimized"],
        default="pre-optimized",
        help="Default option 'pre-optimized' uses parameters previously calculated by the authors, while 'yes' will run the same optimization procedure but the results are not deterministic due to parallelization. Option 'skip' assumes this step has been performed previously with option 'yes' and will attempt to use that result in the following steps. Option 'none' will not optimize hyperparameters and use mostly defaults.",
    )
    parser.add_argument(
        "-cp",
        "--copies",
        type=int,
        default=1,
        help="Select the number of copies of each model to use. Each copy will have a different seed chosen deterministically by '--random-state'",
    )
    parser.add_argument(
        "-co",
        "--check-optimization",
        action="store_true",
        help="Run hyperparameter optimization for every copy to compare how optimization is affected by seed.",
    )
    parser.add_argument(
        "-tr",
        "--train-file",
        choices=["receptor_training.csv", "Mollentze_Training.csv"],
        default="Mollentze_Training.csv",
        help="File to be used corresponding to training data.",
    )
    parser.add_argument(
        "-ts",
        "--test-file",
        choices=["none", "Mollentze_Holdout.csv"],
        default="Mollentze_Holdout.csv",
        help="File to be used corresponding to test data.",
    )
    parser.add_argument(
        "-tc",
        "--target-column",
        choices=[
            "IN",
            "SA",
            "IG",
            "SA_IG",
            "IN_IG",
            "IN_SA",
            "IN_SA_IG",
            "Human Host",
        ],
        default="Human Host",
        help="Target column to be used for binary classification.",
    )
    parser.add_argument(
        "-w",
        "--workflow",
        choices=["DTRA", "DR"],
        default="DR",
        help="Choice of machine learning workflow to be used.",
    )
    parser.add_argument(
        "-m",
        "--mapping-method",
        choices=["shen_2007", "jurgen_schmidt"],
        default="shen_2007",
        help="Preference of scheme for mapping AA-kmers to PC-kmers",
    )
    parser.add_argument(
        "-k",
        "--kmer-range",
        type=str,
        default="8-12",
        help="Range of kmer lengths for building feature dataset (must be a string in the format 'start-end' or a single kmer length value)",
    )
    parser.add_argument(
        "-ct",
        "--cache-tarball",
        type=str,
        choices=["cache_mollentze.tar.gz", "dtra_cache.tar.gz"],
        default="cache_mollentze.tar.gz",
        help="Cached accession files for running workflow with cli flag '--cache extract'",
    )
    parser.add_argument(
        "-mf",
        "--merge-file",
        choices=["igsf_training.csv"],
        default="igsf_training.csv",
        help="Training data file to merge with `--train-file` if specified",
    )
    parser.add_argument(
        "-ns",
        "--n_seeds",
        type=int,
        default=20,
        help="number of random seeds over which to average classifier predictions",
    )

    args = parser.parse_args()
    cache_checkpoint = args.cache
    debug = args.debug
    feature_checkpoint = args.features
    feature_selection = args.feature_selection
    n_jobs = args.n_jobs
    random_state = args.random_state
    optimize = args.optimize
    copies = args.copies
    check_optimization = args.check_optimization
    train_file = args.train_file
    test_file = args.test_file
    target_column = args.target_column
    workflow = args.workflow
    mapping_method = args.mapping_method
    kmer_range = args.kmer_range
    cache_tarball = args.cache_tarball
    merge_file = args.merge_file
    n_seeds = args.n_seeds

    # check to make sure the correct `cache-tarball` is being used
    # for the given workflow when calling '--cache extract'
    if cache_checkpoint == "extract":
        sp.check_cache_tarball(workflow, cache_tarball)

    kmer_range_list = kmer_range.split("-")
    if len(kmer_range_list) > 2:
        raise ValueError("Too many values provided for '--kmer-range'")
    if int(kmer_range_list[0]) > int(kmer_range_list[-1]):
        raise ValueError("'--kmer-range' has lower bound that exceeds upper bound")

    data = files("viral_seq.data")
    train_file = str(data.joinpath(train_file))
    test_file = str(data.joinpath(test_file))
    cache_file = str(data.joinpath(cache_tarball))
    surface_exposed_file = str(data.joinpath("surface_exposed_df.csv"))
    surface_exposed_df = pd.read_csv(surface_exposed_file)
    viral_files = (
        [train_file, test_file]
        if test_file != str(data.joinpath("none"))
        else [train_file]
    )
    table_file = str(files("viral_seq.tests") / "train_test_table_info.csv")
    hyperparams_stored_path = files("viral_seq.data.hyperparameters")

    paths = []
    cache_extract_path = Path("data_external")
    extract_cookie = cache_extract_path / "CACHE_EXTRACTED_FROM_TARBALL"
    paths.append(cache_extract_path)
    paths.append(Path("data_external/cache_viral"))
    cache_viral = str(paths[-1])
    paths.append(Path("data_external/cache_isg"))
    cache_isg = str(paths[-1])
    paths.append(Path("data_external/cache_housekeeping"))
    cache_hk = str(paths[-1])

    paths.append(Path("data_calculated/tables/train"))
    table_loc_train = str(paths[-1])
    paths.append(Path("data_calculated/tables/test"))
    table_loc_test = str(paths[-1])
    table_locs = [table_loc_train, table_loc_test]
    paths.append(Path("data_calculated/tables/train_best"))
    table_loc_train_best = str(paths[-1] / "X_train.parquet.gzip")
    paths.append(Path("data_calculated/tables/test_saved"))
    table_loc_test_saved = str(paths[-1] / "X_test.parquet.gzip")
    hyperparams_path = Path("data_calculated/hyperparameters")
    paths.append(hyperparams_path)
    predictions_path = Path("data_calculated/predictions")
    paths.append(predictions_path)
    model_path = Path("data_calculated/trained_models")
    paths.append(model_path)

    plots_path = Path("plots")
    paths.append(plots_path)
    feature_imp_consensus_plot_source = str(plots_path / "feat_imp_consensus.csv")
    feature_imp_consensus_plot_figure = str(plots_path / "feat_imp_consensus.png")

    for path in paths:
        path.mkdir(parents=True, exist_ok=True)

    if debug:
        table_info = pd.read_csv(
            table_file,
            sep="\t",
            dtype={"Train_sum": np.float64, "Test_sum": np.float64},
            converters={
                "Train_shape": ast.literal_eval,
                "Test_shape": ast.literal_eval,
            },
        )

    if workflow == "DTRA":
        with tempfile.NamedTemporaryFile(mode="w", delete=False) as temp_file:
            dtra_utils._merge_and_convert_tbl(train_file, merge_file, temp_file)
            file = temp_file.name
        build_cache(cache_checkpoint=cache_checkpoint, debug=debug, data_file=file)
    else:
        build_cache(cache_checkpoint=cache_checkpoint, debug=debug)
    build_tables(
        feature_checkpoint=feature_checkpoint, debug=debug, kmer_range=kmer_range_list
    )
    X_train, y_train = feature_selection_rfc(
        feature_selection=feature_selection,
        debug=debug,
        n_jobs=n_jobs,
        random_state=random_state,
        wf=workflow,
        mapping_method=mapping_method,
        target_column=target_column,
    )
    if workflow == "DR":
        X_test, y_test = get_test_features(
            table_loc_test,
            table_loc_test_saved,
            test_file,
            X_train,
            extract_cookie,
            debug=debug,
        )
        best_params: Dict[str, Any] = {}
        best_params_group: Dict[str, Any] = {}
        plotting_data: Dict[str, Dict[str, Any]] = defaultdict(dict)
        model_arguments: Dict[str, Any] = {}
        rng = np.random.default_rng(random_state)
        # sklearn only accepts random_state in the range [0, 4294967295]; uint32
        random_states = rng.integers(
            np.iinfo(np.uint32).max, dtype=np.uint32, size=copies
        )
        for rs in random_states:
            model_arguments.update(
                classifier.get_model_arguments(
                    n_jobs,
                    rs,
                    num_samples=X_train.shape[0],
                    num_features=X_train.shape[1],
                )
            )
        # optimize first if requested
        for name, val in model_arguments.items():
            params = val["optimize"]
            if optimize == "none":
                best_params[name] = {}
            elif val["group"] in best_params_group:
                best_params[name] = best_params_group[val["group"]]
            elif optimize == "pre-optimized":
                print("Using hyperparameters pre-caclulated for", val["group"])
                this_filename = "params_" + val["group"] + ".json"
                with open(
                    str(hyperparams_stored_path.joinpath(this_filename)), "r"
                ) as f:
                    res = json.load(f)
                best_params[name] = res["params"]
            else:
                print("===", name, "===")
                t_start = perf_counter()
                res = optimize_model(
                    model=val["model"],
                    X_train=X_train,
                    y_train=y_train,
                    optimize=optimize,
                    debug=debug,
                    random_state=random_state,
                    name=name,
                    n_jobs=n_jobs,
                    outfile=str(
                        hyperparams_path / ("params_" + val["suffix"] + ".json")
                    ),
                    **params,
                )
                print(
                    "Hyperparameter optimization of",
                    name,
                    "took",
                    perf_counter() - t_start,
                    "s",
                )
                best_params[name] = res["params"]
                if not check_optimization:
                    print(
                        f"All other copies of {val['group']} will use the same parameters."
                    )
                    best_params_group[val["group"]] = res["params"]
                plotting_data[val["group"]][name] = res["targets"]
        if optimize == "yes" or optimize == "skip":
            for group, this_data in plotting_data.items():
                optimization_plots(this_data, group, plots_path)
        # train and predict on all models
        predictions: Dict[str, Dict[str, Any]] = defaultdict(dict)
        models_fitted = {}
        for name, val in model_arguments.items():
            (
                models_fitted[name],
                predictions[val["group"]][name],
            ) = classifier.train_and_predict(
                val["model"],
                X_train,
                y_train,
                X_test,
                name=name,
                model_out=str(model_path / ("model_" + val["suffix"] + ".p")),
                params_predict=val["predict"],
                params_optimized=best_params[name],
            )
            this_auc = roc_auc_score(y_test, predictions[val["group"]][name])
            print(f"{name} achieved ROC AUC = {this_auc:.2f} on test data.")
        # ROC curve plotting
        comp_names: list[str] = []
        comp_fprs: list[Any] = []
        comp_tprs: list[Any] = []
        comp_tpr_stds: list[Any] = []
        for group in predictions:
            fpr, tpr, tpr_std = classifier.get_roc_curve(y_test, predictions[group])
            this_title = (
                f"ROC Curve\nAveraged over {copies} seeds"
                if copies > 1
                else "ROC Curve"
            )
            classifier.plot_roc_curve(
                group,
                fpr,
                tpr,
                tpr_std,
                filename=str(plots_path / f"{group}_roc_plot.png"),
                title=this_title,
            )
            comp_names.append(group)
            comp_fprs.append(fpr)
            comp_tprs.append(tpr)
            # output all predictions to .csv
            predictions[group]["Species"] = pd.read_csv(test_file)["Species"]
            pd.DataFrame(predictions[group]).to_csv(
                str(predictions_path / (group + "_predictions.csv"))
            )
        this_title = (
            f"ROC Curve\nEach model averaged over {copies} seeds"
            if copies > 1
            else "ROC Curve"
        )
        classifier.plot_roc_curve_comparison(
            comp_names,
            comp_fprs,
            comp_tprs,
            filename=str(plots_path / "roc_plot_comparison.png"),
            title=this_title,
        )
        # check feature importance and consensus
        feature_importances = []
        np.random.seed(random_state)  # used by `shap.summary_plot`
        for name, clf in models_fitted.items():
            print(f"Plotting feature importances for {name}")
            # built-in importances
            (
                sorted_feature_importances,
                sorted_feature_names,
            ) = feature_importance.sort_features(
                clf.feature_importances_, X_train.columns
            )
            feature_importance.plot_feat_import(
                sorted_feature_importances,
                sorted_feature_names,
                top_feat_count=10,
                model_name=name,
                fig_name_stem=str(
                    plots_path / ("feat_imp_" + model_arguments[name]["suffix"])
                ),
            )
            feature_importances.append(clf.feature_importances_)
            # SHAP importances
            print("Calculating & Plotting SHAP values...")
            time_start = perf_counter()
            explainer = shap.Explainer(clf, seed=random_state)
            shap_values = explainer(X_train)
            print("Finished SHAP calculation in", perf_counter() - time_start)
            positive_shap_values = feature_importance.get_positive_shap_values(
                shap_values
            )
            feature_importance.plot_shap_meanabs(
                positive_shap_values,
                model_name=name,
                fig_name_stem=str(
                    plots_path / f"feat_shap_mean_abs_{model_arguments[name]['suffix']}"
                ),
                top_feat_count=10,
            )
            feature_importance.plot_shap_beeswarm(
                positive_shap_values,
                model_name=name,
                fig_name=str(
                    plots_path
                    / f"feat_shap_beeswarm_{model_arguments[name]['suffix']}.png"
                ),
                max_display=10,
            )
            feature_importances.append(positive_shap_values)
        (
            ranked_feature_names,
            ranked_feature_counts,
            num_input_models,
        ) = feature_importance.feature_importance_consensus(
            pos_class_feat_imps=feature_importances,
            feature_names=X_train.columns,
            top_feat_count=10,
        )
        feature_importance.plot_feat_import_consensus(
            ranked_feature_names=ranked_feature_names,
            ranked_feature_counts=ranked_feature_counts,
            num_input_models=num_input_models,
            top_feat_count=10,
            fig_name=feature_imp_consensus_plot_figure,
            fig_source=feature_imp_consensus_plot_source,
        )

    elif workflow == "DTRA":
        records = sp.load_from_cache(cache=cache_viral, filter=False)

        # load 'all_kmer_info.parquet.gzip' file for finding relevant virus-protein information
        try:
            all_kmer_info = dtra_utils.load_kmer_info("all_kmer_info.parquet.gzip")
        except FileNotFoundError:
            raise FileNotFoundError(
                "File 'all_kmer_info.parquet.gzip' not found. Feature tables must be built to generate file."
            )

        tbl = dtra_utils._merge_and_convert_tbl(train_file, merge_file, temp_file)
        # TODO: this call below may be redundant because
        # X_train is returned by `feature_selection_rfc`
        X = pl.read_parquet(table_loc_train_best).to_pandas()
        y = y_train

        # check that none of the features in tbl have kmers outside of the range
        # of given kmer lengths from command line option '--kmer-range'
        check_kmer_feature_lengths(list(X.columns), kmer_range)

        ### Estimation and visualization of the variance of the
        ### Receiver Operating Characteristic (ROC) metric using cross-validation.
        ### Source: https://scikit-learn.org/stable/auto_examples/model_selection/plot_roc_crossval.html

        # train cv classifiers and accumulate data for ROC, SHAP and FIC plots
        # TODO: add CLI option for determining which classifiers to train
        # TODO: perform model parameter optimization (see issue #139)
        n_folds = 5
        max_features = 20
        classifier_parameters = {
            "RandomForestClassifier": {
                "clfr": RandomForestClassifier(),
                "params": {"n_estimators": 10000, "n_jobs": -1},
            },
            "ExtraTreesClassifier": {
                "clfr": ExtraTreesClassifier(),
                "params": {"n_estimators": 10000, "n_jobs": -1},
            },
            "XGBClassifier": {
                "clfr": XGBClassifier(),
                "params": {"n_estimators": 10000, "n_jobs": -1},
            },
            # LGBM parameters determined using suggestion from:
            # https://stackoverflow.com/questions/71285022/why-lightgbm-python-package-gives-bad-prediction-using-for-regression-task
            "LGBMClassifier": {
                "clfr": LGBMClassifier(),
                "params": {
                    "min_data_in_bin": 1,
                    "min_data_in_leaf": 1,
                    "boosting_type": "dart",
                    "n_estimators": 1000,
                    "n_jobs": -1,
                },
            },
        }
        clfr_names = list(classifier_parameters.keys())
        n_classifiers = len(clfr_names)
        (feature_count, shap_clfr_consensus, clfr_preds) = train_clfr(
<<<<<<< HEAD
            X, y, classifier_parameters, n_folds, n_seeds, max_features, random_state
=======
            X, y, classifier_parameters, n_folds, max_features, random_state
>>>>>>> 58531326
        )
        top_features_array = feature_count["Features"].values[:20]

        # this can be a separate function for making ROC curve
        # i.e. make_roc_plot(tprs, aucs, mean_fpr, target_column, paths)
        plot_cv_roc(clfr_preds, target_column, paths[-1])

        # count of PC positive controls in train data
        pos_con_train_PC = check_positive_controls(
            target_column=target_column,
            kmers_list=list(X.columns),
            mapping_method=mapping_method,
            mode="PC",
        )
        print_pos_con(pos_con_train_PC, "PC", mapping_method, dataset_name="Train")

        # count of PC positive controls in topN
        pos_con_topN_PC = check_positive_controls(
            target_column=target_column,
            kmers_list=list(top_features_array),
            mapping_method=mapping_method,
            mode="PC",
        )
        print_pos_con(pos_con_topN_PC, "PC", mapping_method, dataset_name="TopN")

        # count of AA positive controls in train data
        pos_con_train_AA = check_positive_controls(
            target_column=target_column,
            kmers_list=list(X.columns),
            mapping_method=mapping_method,
            mode="AA",
        )
        print_pos_con(pos_con_train_AA, "AA", mapping_method, dataset_name="Train")

        # count of AA positive controls in topN
        pos_con_topN_AA = check_positive_controls(
            target_column=target_column,
            kmers_list=list(top_features_array),
            mapping_method=mapping_method,
            mode="AA",
        )
        print_pos_con(pos_con_topN_AA, "AA", mapping_method, dataset_name="TopN")

<<<<<<< HEAD
        kmer_info = get_features.KmerData(mapping_method, list(top_features_array))
=======
        kmer_info = kmer_data(mapping_method, top_features_array)
>>>>>>> 58531326

        # gather relevant information for important kmers from classifier output
        virus_names, kmer_features, protein_names = get_kmer_info(
            kmer_info, records, tbl, mapping_method
        )

        # get surface exposure status of all kmers using `surface_exposed_df`
        surface_exposed_status = dtra_utils.get_surface_exposure_status(
            virus_names, protein_names, surface_exposed_df
        )

        temp5 = list(set(zip(kmer_features, surface_exposed_status)))

        is_exposed = label_surface_exposed(temp5, top_features_array)

        # search through all the important kmers found in the viral dataset
        # and index the number of surface exposed vs. not for all proteins
        surface_exposed_dict = percent_surface_exposed(
            kmer_features, surface_exposed_status
        )

        ### Production of the SHAP plot
        feature_importance.plot_shap_consensus(
            shap_clfr_consensus,
            X,
            target_column,
            max_features,
            paths[-1],
            random_state=random_state,
        )

        # build lists of feature exposure and response effect signs for FIC plotting
        exposure_status_sign, response_effect_sign = feature_signs(
            is_exposed,
            top_features_array,
            feature_count,
        )

        # calculate hydrophobicity scores
        hydro_scores = ba.hydrophobicity_score(top_features_array, mapping_method)
        hydro_scores.to_csv("hydrophobicity_scores.csv", header=False, index=False)

        # Production of the FIC plot
        FIC_plot(
            feature_count,
            n_folds,
            target_column,
            mapping_method,
            exposure_status_sign,
            response_effect_sign,
            surface_exposed_dict,
            n_classifiers,
<<<<<<< HEAD
            n_seeds,
=======
>>>>>>> 58531326
            paths[-1],
        )

        # save top N kmers
        np.savetxt(
            f"topN_kmers_{target_column}_{mapping_method}.csv",
            top_features_array,
            delimiter=",",
            fmt="%s",
        )

        # perform matching of AA analogues for topN kmers from each mapping method
        matching_kmers = dtra_utils.find_matching_kmers(
            target_column,
            mapping_methods=["jurgen_schmidt", "shen_2007"],
        )
        print(matching_kmers)
        # find and save virus-protein pairs associated with topN kmers
        top_viruses = dtra_utils.get_kmer_viruses(top_features_array, all_kmer_info)
        top_viruses_df = pd.DataFrame.from_dict(top_viruses, orient="index").T
        top_viruses_df.to_csv("topN_virus_protein_pairs.csv", index=False)<|MERGE_RESOLUTION|>--- conflicted
+++ resolved
@@ -19,11 +19,7 @@
 import numpy as np
 from glob import glob
 from sklearn.ensemble import RandomForestClassifier, ExtraTreesClassifier
-<<<<<<< HEAD
 from sklearn.metrics import roc_auc_score, auc, roc_curve
-=======
-from sklearn.metrics import roc_auc_score, auc
->>>>>>> 58531326
 from sklearn.model_selection import StratifiedKFold
 from pathlib import Path
 from warnings import warn
@@ -40,16 +36,9 @@
 from matplotlib.container import BarContainer
 import matplotlib.patches as mpatches
 from viral_seq.analysis import biological_analysis as ba
-<<<<<<< HEAD
-import os
-from xgboost import XGBClassifier
-from lightgbm import LGBMClassifier
-=======
-from sklearn.metrics import roc_curve
 from xgboost import XGBClassifier
 from lightgbm import LGBMClassifier
 import os
->>>>>>> 58531326
 from tqdm import tqdm
 from sklearn.preprocessing import normalize
 
@@ -452,10 +441,7 @@
     data_target: pd.Series,
     classifier_parameters: dict,
     n_folds: int,
-<<<<<<< HEAD
     n_seeds: int,
-=======
->>>>>>> 58531326
     max_features: int,
     random_state: int,
 ) -> tuple:
@@ -473,11 +459,8 @@
         with the classifier name as the dictionary key
     n_folds: int
         number of training cross-folds to perform
-<<<<<<< HEAD
     n_seeds: int
         total number of random seeds over which to perform averaging of classifier predictions
-=======
->>>>>>> 58531326
     max_features: int
         the number of features to consider when calculating the top feature consensus counts
     random_state: int
@@ -504,11 +487,8 @@
     feature_count["Counts"] = 0
     shap_values_all = []
     shap_data_all = []
-<<<<<<< HEAD
     rng = np.random.default_rng(random_state)
     random_seeds = rng.integers(low=1, high=100000, size=n_seeds)
-=======
->>>>>>> 58531326
     for clfr_name, subdict in classifier_parameters.items():
         clfr = subdict["clfr"]
         clfr.set_params(**subdict["params"], random_state=random_state)
@@ -521,7 +501,6 @@
                 desc=f"{clfr_name} Folds",
             )
         ):
-<<<<<<< HEAD
             seed_auc = []
             seed_tpr = []
             for random_seed in random_seeds:
@@ -577,54 +556,6 @@
                 "roc_curves": np.mean(seed_tpr, axis=0),
                 "auc": np.mean(roc_auc),
             }
-=======
-            # index training cv split
-            train_fold = train_data.iloc[train]
-            train_target = data_target[train]
-            test_fold = train_data.iloc[test]
-            test_target = data_target[test]
-
-            # train classifier
-            clfr.fit(train_fold, train_target)
-
-            # index classifier importances
-            clfr_importances = importances_df(
-                clfr.feature_importances_, train_fold.columns
-            )
-
-            # calculate shap output for training dataset and rank
-            explainer = shap.Explainer(clfr, seed=random_state)
-            shap_values = explainer(train_fold)
-            positive_shap_values = feature_importance.get_positive_shap_values(
-                shap_values
-            )
-
-            shap_importances = importances_df(
-                positive_shap_values.abs.mean(0).values, train_fold.columns
-            )
-
-            feature_count = feature_count_consensus(
-                clfr_importances, shap_importances, feature_count, max_features
-            )
-
-            # normalize shap values
-            normalized_shap_values = normalize(
-                positive_shap_values.values, norm="l1", axis=1
-            )
-
-            # aggregate the raw shap values and associated data targets
-            shap_values_all.append(normalized_shap_values)
-            shap_data_all.append(positive_shap_values.data)
-
-            # aggregate classifier predictions for ROC plot
-            test_score = clfr.predict_proba(test_fold)[:, 1]
-            fpr, tpr, thresh = roc_curve(test_target, test_score)
-            interp_tpr = np.interp(mean_fpr, fpr, tpr)
-            interp_tpr[0] = 0.0
-            roc_auc = auc(fpr, tpr)
-
-            clfr_preds[fold] = {"roc_curves": interp_tpr, "auc": roc_auc}
->>>>>>> 58531326
 
         clfr_preds_all[clfr_name] = clfr_preds
 
@@ -686,10 +617,7 @@
     response_effect_sign: list,
     surface_exposed_dict: dict,
     n_classifiers: int,
-<<<<<<< HEAD
     n_seeds: int,
-=======
->>>>>>> 58531326
     path: Path,
 ):
     """
@@ -717,11 +645,8 @@
         not surface exposed viral proteins for plotting '% surface exposed'
     n_classifiers: int
         number of classifiers used for consensus
-<<<<<<< HEAD
     n_seeds: int
         number of random seeds used for consensus
-=======
->>>>>>> 58531326
     path: Path
         path to save figure
     """
@@ -743,7 +668,6 @@
 
     fig, ax = plt.subplots(figsize=(10, 10))
     y_pos = np.arange(len(top_features))
-<<<<<<< HEAD
     bars: BarContainer = ax.barh(
         y_pos, (top_counts / (n_folds * n_seeds)) * 100, color="k"
     )
@@ -751,13 +675,6 @@
     ax.set_yticks(y_pos, labels=top_features)
     ax.set_title(
         f"Feature importance consensus amongst {n_folds * n_seeds * n_classifiers} folds\n for {target_name} binding"
-=======
-    bars: BarContainer = ax.barh(y_pos, (top_counts / n_folds) * 100, color="k")
-    ax.set_xlim(0, 100)
-    ax.set_yticks(y_pos, labels=top_features)
-    ax.set_title(
-        f"Feature importance consensus amongst {n_folds * n_classifiers} folds\n for {target_name} binding"
->>>>>>> 58531326
     )
     ax.set_xlabel("Classifier Consensus Percentage (%)")
 
@@ -2219,11 +2136,7 @@
         clfr_names = list(classifier_parameters.keys())
         n_classifiers = len(clfr_names)
         (feature_count, shap_clfr_consensus, clfr_preds) = train_clfr(
-<<<<<<< HEAD
             X, y, classifier_parameters, n_folds, n_seeds, max_features, random_state
-=======
-            X, y, classifier_parameters, n_folds, max_features, random_state
->>>>>>> 58531326
         )
         top_features_array = feature_count["Features"].values[:20]
 
@@ -2267,11 +2180,7 @@
         )
         print_pos_con(pos_con_topN_AA, "AA", mapping_method, dataset_name="TopN")
 
-<<<<<<< HEAD
         kmer_info = get_features.KmerData(mapping_method, list(top_features_array))
-=======
-        kmer_info = kmer_data(mapping_method, top_features_array)
->>>>>>> 58531326
 
         # gather relevant information for important kmers from classifier output
         virus_names, kmer_features, protein_names = get_kmer_info(
@@ -2324,10 +2233,7 @@
             response_effect_sign,
             surface_exposed_dict,
             n_classifiers,
-<<<<<<< HEAD
             n_seeds,
-=======
->>>>>>> 58531326
             paths[-1],
         )
 
