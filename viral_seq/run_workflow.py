import tempfile
from importlib.resources import files
from viral_seq.analysis import spillover_predict as sp
from viral_seq.analysis import (
    rfc_utils,
    classifier,
    feature_importance,
    get_features,
    dtra_utils,
)
from viral_seq.cli import cli
import pandas as pd
import re
import argparse
from http.client import IncompleteRead
from urllib.error import URLError
import polars as pl
import ast
import numpy as np
from glob import glob
from sklearn.ensemble import RandomForestClassifier, ExtraTreesClassifier
<<<<<<< HEAD
from sklearn.metrics import roc_auc_score, auc, roc_curve
=======
from sklearn.metrics import roc_auc_score, auc
>>>>>>> 58531326
from sklearn.model_selection import StratifiedKFold
from pathlib import Path
from warnings import warn
import json
from typing import Dict, Any, Sequence, List, Union
import matplotlib
import matplotlib.pyplot as plt
from matplotlib.lines import Line2D
from time import perf_counter
import tarfile
import shap
from collections import defaultdict
from scipy.stats import pearsonr
import matplotlib.patches as mpatches
from viral_seq.analysis import biological_analysis as ba
<<<<<<< HEAD
import os
from xgboost import XGBClassifier
from lightgbm import LGBMClassifier
=======
from sklearn.metrics import roc_curve
from xgboost import XGBClassifier
from lightgbm import LGBMClassifier
import os
>>>>>>> 58531326
from tqdm import tqdm
from sklearn.preprocessing import normalize

matplotlib.use("Agg")


def print_pos_con(
    pos_con_df: pd.DataFrame, kmer_prefix: str, mapping_method: str, dataset_name: str
) -> None:
    """
    print and save the dataframe resulting from calling `check_positive_controls`

    Parameters
    ----------
    pos_con_df: pd.DataFrame
        dataframe containing positive controls with corresponding kmer features and count of total occurrences
    kmer_prefix: str
        kmer-prefix ("AA"  or "PC") that was used for translating positive controls
    mapping_method: str
        mapping method used to translate AA to PC kmers
    dataset_name: str
        name of dataset for which positive controls were checked (for saving file), i.e. "Train", "TopN", "Full"
    """
    print(
        f"Count of Positive Control {kmer_prefix} k-mers in {dataset_name} Dataset:\n",
        pos_con_df.tail(1).to_string(index=False),
    )
    pos_con_df.to_csv(
        f"{dataset_name}_data_{kmer_prefix}_kmer_positive_controls_{mapping_method}.csv",
        na_rep="",
        index=False,
    )


def check_kmer_feature_lengths(kmer_features: list[str], kmer_range: str) -> None:
    """
    check that the lengths of features in the dataset 'X' are within
    the range of values as specified by the command line flag '--kmer_range'

    Parameters:
    kmer_features: list
        list of kmer features from the training dataset
    kmer_range: str
        string specifying the range of values for which to generate features
    """

    kmer_range_list = kmer_range.split("-")
    min_kmer = kmer_range_list[0]
    max_kmer = kmer_range_list[-1]
    shortest = len(min(kmer_features, key=len)) - 8
    longest = len(max(kmer_features, key=len)) - 8
    if (shortest < int(min_kmer)) or (longest > int(max_kmer)):
        raise ValueError(
            f"k-mer feature lengths not within desired range: {min_kmer}-{max_kmer}"
        )


def feature_signs(
    is_exposed: list,
<<<<<<< HEAD
    feature_count: pd.DataFrame,
    max_features: int,
=======
    found_kmers: list,
    feature_count: pd.DataFrame,
>>>>>>> 58531326
) -> tuple:
    """
    Determine the sign character of the surface exposure status and response effect of the kmer
    based on the pearson correlation coefficient of the shap feature importance values

    Parameters:
    -----------
    is_exposed: list
        list of kmers that are surface exposed
<<<<<<< HEAD
    feature_count: pd.DataFrame
        data frame containing training features and corresponding information from cv
    max_features: int
        number of features to include in the topN
=======
    found_kmers: list
        list of all topN kmers
    feature_count: pd.DataFrame
        data frame containing training features and corresponding information from cv
>>>>>>> 58531326

    Returns:
    --------
    surface_exposed_sign: list
        list of +/- symbols denoting surface exposure status of kmer features in topN kmers
    response_effect: list
        list of +/- symbols denoting response effect from shap importance pearson-r correlation
    """
    response_effect = []
    surface_exposed_sign = []
    top_kmers = list(feature_count["Features"][:max_features])
    # add sign of surface exposure based on comparison between lists of exposure status
    for i in range(len(is_exposed)):
        if is_exposed[i]:
            sign = "+"
        else:
            sign = "-"

        surface_exposed_sign.append(sign)

        # add sign of response effect based on pearson correllation coefficient
<<<<<<< HEAD
        pearson_r = feature_count.loc[feature_count["Features"] == top_kmers[i]][
=======
        pearson_r = feature_count.loc[feature_count["Features"] == found_kmers[i]][
>>>>>>> 58531326
            "Pearson R"
        ].values[0]

        if pearson_r > 0:
            response_effect.append("+")
        else:
            response_effect.append("-")

    return surface_exposed_sign, response_effect


def get_kmer_info(
    kmer_data: get_features.KmerData,
    records: list,
    tbl: pd.DataFrame,
    mapping_method: str = "shen_2007",
) -> tuple:
    """
    for topN kmers from ml classifier output, gather information regarding
    the virus and viral protein in which the kmer is found from the dataset

    Parameters:
    -----------
    kmer_data: object
        class object containing the topN kmers from classifier training and
        the mapping method string used to translate the kmers from AA to PC
    records: list
        list of viral sequence records from cache
    tbl: pd.DataFrame
        training dataframe
    mapping_method:
        preferred mapping method for translating AA to PC kmers

    Returns:
    --------
    virus_names: list
        list of virus names corresponding to sequences where kmers were identified
    kmer_features: list
        list of kmers that were found in viral sequence
    protein_names: list
        list of viral protein names associated with the retrieved kmers
    """
    virus_names = []
    protein_names = []
    kmer_features = []
    kmer_mm = kmer_data.mapping_method
    topN_kmers = kmer_data.kmer_names
    # check if the mapping method to be used for translating the accession
    # matches that of the kmer feature
    if kmer_mm != mapping_method:
        raise ValueError("kmer mapping method does not match mapping method argument.")
    # iterate through topN kmers and check where they exist within the cached sequences
    for item in topN_kmers:
        if item[:8] == "kmer_PC_":
            kmer_status = True
        else:
            kmer_status = False
        k_mer = item.replace("kmer_PC_", "").replace("kmer_AA_", "")
        # iterate over all the cached records to check if the kmer
        # feature exists within a given protein sequence
        for record in records:
            single_polyprotein = False
            for feature in record.features:
                # check to see if the only gene product is 'polyprotein'
                # TODO: check other edge cases of other precursor-like protein products that
                # may be causing double couting because of genomic overlap with mature protein products
                # i.e. issue #102
                all_products = [
                    feat.qualifiers["product"][0]
                    for feat in record.features
                    if feat.type in ["CDS", "mat_peptide"]
                ]
                if len(all_products) == 1 and all_products[0] == "polyprotein":
                    single_polyprotein = True
                if feature.type == "CDS" or feature.type == "mat_peptide":
                    # only skip the polyprotein accessions if there are other gene products in the record features
                    if (
                        "polyprotein" not in feature.qualifiers["product"][0]
                        or single_polyprotein
                    ):
                        nuc_seq = feature.location.extract(record.seq)
                        if len(nuc_seq) % 3 != 0:
                            continue
                        this_seq_AA = nuc_seq.translate()
                        this_seq_AA = str(this_seq_AA)

                        new_seq = ""
                        if kmer_status:
                            for each in this_seq_AA:
                                new_seq += get_features.aa_map(
                                    each, method=mapping_method
                                )
                            this_seq = new_seq
                            this_seq = str(this_seq)
                        else:
                            this_seq = this_seq_AA
                        kmer_idx = [
                            m.start() for m in re.finditer(f"(?={k_mer})", this_seq)
                        ]
                        if kmer_idx:
                            virus_names.append(
                                tbl.loc[tbl["Accessions"].str.contains(record.id)][
                                    "Species"
                                ].item()
                            )
                            protein_names.append(
                                str(feature.qualifiers.get("product"))[2:-2]
                            )
                            kmer_features.append(item)

    return virus_names, kmer_features, protein_names


def plot_cv_roc(clfr_preds: dict, target_column: str, path: Path):
    """
    Plot ROC curve from ml cross-validation predictions

<<<<<<< HEAD
    Source: https://scikit-learn.org/stable/auto_examples/model_selection/plot_roc_crossval.html

=======
>>>>>>> 58531326
    Parameters
    ----------
    clfr_preds: dict
        dict containing fpr, tpr and auc's for cv folds
        with classifier name as dictionary key
    target_column: str
        training column from dataset
    path: Path
<<<<<<< HEAD
        file path for saving figures
=======
        file path for saving figure
>>>>>>> 58531326
    """

    mean_fpr = np.linspace(0, 1, 100)
    all_curves: dict[str, tuple] = defaultdict(tuple)
    for clfr_name, clfr_values in clfr_preds.items():
        fig, ax = plt.subplots(figsize=(8, 8))
        # plot individual fold lines
        for i, pred in enumerate(clfr_values.values()):
            ax.plot(
                mean_fpr,
                pred["roc_curves"],
                label=f"Fold {i+1} (AUC = {pred['auc']:.2f})",
            )

        # calculate and plot mean and std lines
        mean_tpr = np.mean(
            [pred["roc_curves"] for pred in clfr_values.values()],
            axis=0,
        )
        mean_auc = np.mean([pred["auc"] for pred in clfr_values.values()])
        std_auc = np.std([pred["auc"] for pred in clfr_values.values()])
        std_tpr = np.std(
            [pred["roc_curves"] for pred in clfr_values.values()],
            axis=0,
        )
        ax.plot(
            mean_fpr,
            mean_tpr,
            color="b",
            label=f"Mean ROC (AUC = {mean_auc:0.2f} $\pm$ {std_auc:0.2f})",
            lw=2,
            alpha=0.8,
        )
        all_curves[clfr_name] = (mean_fpr, mean_tpr, mean_auc, std_auc)
        # plot upper and lower bounds of mean +/- std.
        tprs_upper = np.minimum(mean_tpr + std_tpr, 1)
        tprs_lower = np.maximum(mean_tpr - std_tpr, 0)
        ax.fill_between(
            mean_fpr,
            tprs_lower,
            tprs_upper,
            color="grey",
            alpha=0.2,
            label=r"$\pm$ 1 std. dev.",
        )

        # set ax titles
        ax.set(
            xlabel="False Positive Rate",
            ylabel="True Positive Rate",
            title=f"Mean ROC curve with variability for {clfr_name}\n(Positive label {target_column})",
        )

        # plot chance line
        ax.plot(
            [0, 1],
            [0, 1],
            color="black",
            linestyle="--",
            lw=2,
            label="Chance level (AUC = 0.5)",
        )
        ax.legend(loc="lower right")
        fig.tight_layout()
        fig.savefig(
            os.path.join(str(path), f"ROC_{clfr_name}_{target_column}.png"), dpi=300
        )
        plt.close(fig)

    # if more than one estimator is being used, plot all average curves on same plot
    if len(clfr_preds) > 1:
        fig, ax = plt.subplots(figsize=(8, 8))
        for curve_name, (
            fpr_curve,
            tpr_curve,
            auc_curve,
            std_curve,
        ) in all_curves.items():
            ax.plot(
                fpr_curve,
                tpr_curve,
                label=f"{curve_name} AUC: {auc_curve:0.2f} $\pm$ {std_curve:0.2f}",
                lw=2,
                alpha=0.8,
            )
            ax.set(
                xlabel="False Positive Rate",
                ylabel="True Positive Rate",
                title=f"Mean ROC curves for all classifiers\n(Positive label {target_column})",
            )
        # plot chance line
        ax.plot(
            [0, 1],
            [0, 1],
            color="black",
            linestyle="--",
            lw=2,
            label="Chance level (AUC = 0.5)",
        )
        ax.legend(loc="lower right")
        fig.tight_layout()
        fig.savefig(
            os.path.join(str(path), f"ROC_all_classifiers_{target_column}.png"), dpi=300
        )
        plt.close(fig)


def feature_count_consensus(
    clfr_importances: pd.DataFrame,
    shap_importances: pd.DataFrame,
    feature_count: pd.DataFrame,
    n_features: int,
<<<<<<< HEAD
    clfr_name: str,
=======
>>>>>>> 58531326
) -> pd.DataFrame:
    """
    updates the number of occurrences of a feature in the top N features based
    on classifier and shap importance feature values from each training fold

    Parameters:
    -----------
    clfr_importances: pd.DataFrame
        ranked features from classifier feature importance values
    shap_importances: pd.DataFrame
        ranked features from shap feature importance values
    feature_count: pd.DataFrame
        data frame containing the training features and their number of occurrences
        in the feature importance data structures across multiple cv folds
    n_features: int
        number of top important features to consider from the ranked list of features
<<<<<<< HEAD
    clfr_name: str
        name of classifier for which to index counts

    Returns:
    --------
    feature_count_out: pd.DataFrame
        indexed dataframe containing feature counts
=======
>>>>>>> 58531326
    """
    feature_count_out = feature_count.copy()
    for i in range(n_features):
        clfr_feature = clfr_importances["Features"][i]
        shap_feature = shap_importances["Features"][i]
        feature_count_out.loc[
<<<<<<< HEAD
            feature_count_out["Features"] == clfr_feature, f"Clfr_{clfr_name}"
        ] += 1
        feature_count_out.loc[
            feature_count_out["Features"] == shap_feature, f"SHAP_{clfr_name}"
=======
            feature_count_out["Features"] == clfr_feature, "Counts"
        ] += 1
        feature_count_out.loc[
            feature_count_out["Features"] == shap_feature, "Counts"
>>>>>>> 58531326
        ] += 1

    return feature_count_out


def importances_df(importances: np.ndarray, train_fold: pd.Index) -> pd.DataFrame:
    """
    converts feature importances to a pandas dataframe during cross-
    validation and sorts based on feature importance ranking

    Parameters:
    -----------
    importances: array
        1-D array of feature importances
    train_fold: pandas Index
        training fold feature names for cross-fold

    Returns:
    --------
    importance_df: pandas.DataFrame
        Data frame containing sorted importance values and corresponding feature names
    """

    # check that importances and train_fold are both single columns and have the same shape
    if importances.ndim != 1 or train_fold.ndim != 1:
        raise ValueError("Importances and train features must be a single column.")
    if importances.shape != train_fold.shape:
        raise ValueError("Importances and train features must have same shape.")

    importances_df = pd.DataFrame()
    importances_df["Features"] = train_fold
    importances_df["Importances"] = importances
    importances_df.sort_values(by=["Importances"], ascending=False, inplace=True)
    importances_df.reset_index(inplace=True)

    return importances_df


def train_clfr(
    train_data: pd.DataFrame,
    data_target: pd.Series,
    classifier_parameters: dict,
    n_folds: int,
    max_features: int,
    random_state: int,
) -> tuple:
    """
    train ML classifier and perform feature consensus counting across multiple cross-folds

    Parameters:
    -----------
    train_data: pd.DataFrame
        The feature dataset for training the ML classifiers
    data_target: pd.Series
        The feature targets for the given target column
    classifier_parameters: dict
        dictionary containing the classifier and associated parameters to initialize classifier
        with the classifier name as the dictionary key
    n_folds: int
        number of training cross-folds to perform
    max_features: int
        the number of features to consider when calculating the top feature consensus counts
    random_state: int
<<<<<<< HEAD
        random seed for initializing ML classifier
=======
        random seed for intializing ML classifier
>>>>>>> 58531326

    Returns:
    --------
    feature_count: pd.DataFrame
        data structure containing training features, corresponding
        feature consensus counts and pearsonr values
    shap_clfr_consensus: tuple
        aggregated shap values and model target values over multiple cross-folds
    clfr_preds: dict
        dict containing fpr, tpr and auc's for cv folds for plotting the consensus ROC curve
        using the classifier name as the dictionary key
    """
<<<<<<< HEAD
    cv = StratifiedKFold(n_splits=n_folds, shuffle=True, random_state=random_state)
    mean_fpr = np.linspace(0, 1, 100)
    clfr_preds_all = {}
    shap_values_all: list[float] = []
    shap_data_all: list[float] = []
    feature_count = pd.DataFrame()
    feature_count["Features"] = train_data.columns
=======

    cv = StratifiedKFold(n_splits=n_folds)
    mean_fpr = np.linspace(0, 1, 100)
    clfr_preds_all = {}
    shap_values_all: list[float] = []
    feature_count = pd.DataFrame()
    feature_count["Features"] = train_data.columns
    feature_count["Counts"] = 0
    shap_values_all = []
    shap_data_all = []
>>>>>>> 58531326
    for clfr_name, subdict in classifier_parameters.items():
        clfr = subdict["clfr"]
        clfr.set_params(**subdict["params"], random_state=random_state)

        clfr_preds: dict[int, Any] = {}
<<<<<<< HEAD
        feature_count[f"Clfr_{clfr_name}"] = 0
        feature_count[f"SHAP_{clfr_name}"] = 0
=======
>>>>>>> 58531326
        for fold, (train, test) in enumerate(
            tqdm(
                cv.split(train_data, data_target),
                total=cv.get_n_splits(),
                desc=f"{clfr_name} Folds",
            )
        ):
            # index training cv split
            train_fold = train_data.iloc[train]
            train_target = data_target[train]
            test_fold = train_data.iloc[test]
            test_target = data_target[test]

            # train classifier
            clfr.fit(train_fold, train_target)

            # index classifier importances
            clfr_importances = importances_df(
                clfr.feature_importances_, train_fold.columns
            )

            # calculate shap output for training dataset and rank
            explainer = shap.Explainer(clfr, seed=random_state)
            shap_values = explainer(train_fold)
            positive_shap_values = feature_importance.get_positive_shap_values(
                shap_values
            )

            shap_importances = importances_df(
                positive_shap_values.abs.mean(0).values, train_fold.columns
            )

            feature_count = feature_count_consensus(
<<<<<<< HEAD
                clfr_importances,
                shap_importances,
                feature_count,
                max_features,
                clfr_name,
=======
                clfr_importances, shap_importances, feature_count, max_features
>>>>>>> 58531326
            )

            # normalize shap values
            normalized_shap_values = normalize(
                positive_shap_values.values, norm="l1", axis=1
            )

            # aggregate the raw shap values and associated data targets
            shap_values_all.append(normalized_shap_values)
            shap_data_all.append(positive_shap_values.data)

            # aggregate classifier predictions for ROC plot
            test_score = clfr.predict_proba(test_fold)[:, 1]
            fpr, tpr, thresh = roc_curve(test_target, test_score)
            interp_tpr = np.interp(mean_fpr, fpr, tpr)
            interp_tpr[0] = 0.0
            roc_auc = auc(fpr, tpr)

            clfr_preds[fold] = {"roc_curves": interp_tpr, "auc": roc_auc}

        clfr_preds_all[clfr_name] = clfr_preds

<<<<<<< HEAD
    # aggregate shap values for calculating pearson R and for function
    shap_values_clfr = np.concatenate(shap_values_all, axis=0)
    shap_data_clfr = np.concatenate(shap_data_all, axis=0)
    # calculate the pearson correlation based on the aggregated shap values
    feature_count["Pearson R"] = pearsonr(shap_values_clfr, shap_data_clfr)[0]
    # sort feature counts by total number of votes between
    # classifier and shap importance rankings
    feature_count = feature_importance.sort_feature_counts(feature_count, n_folds)
    # normalize feature count percentages by the number of classifiers
    count_columns = feature_count.columns[
        feature_count.columns.str.contains("percentage")
    ]
    feature_count[count_columns] = feature_count[count_columns] / len(
        classifier_parameters
    )
=======
    # aggregate shap values for calculating pearson R and for function return
    shap_values_clfr = np.concatenate(shap_values_all, axis=0)
    shap_data_clfr = np.concatenate(shap_data_all, axis=0)

    # sort feature counts and corresponding pearson coefficients by value and average
    # across two feature vectors i.e. classifier features and shap features counts
    feature_count["Pearson R"] = pearsonr(shap_values_clfr, shap_data_clfr)[0]
    feature_count.sort_values(by=["Counts"], ascending=False, inplace=True)
    feature_count["Counts"] = feature_count["Counts"] / (2 * len(classifier_parameters))
>>>>>>> 58531326

    return (
        feature_count,
        (shap_values_clfr, shap_data_clfr),
        clfr_preds_all,
    )


def label_surface_exposed(
    list_of_kmers: Sequence[tuple], kmers_topN: list[str]
) -> list:
    """
    Creates lists of kmers denoting whether or not they are
    surface exposed ambiguous of PC or AA kmer status

    Parameters:
    -----------
    list_of_kmers: list
        list containing kmers and corresponding status of surface exposure as
        determined by cross-referencing top-N kmers with list of known surface
        exposed proteins

    kmers_topN: list
        list containing topN kmers from classifier

    Returns:
    --------
    is_exposed: list
        ordered list of protein kmers that are positively labeled as 'surface_exposed'

    """

    # make lists 'is_exposed' by cross-referencing surface exposed status with protein kmers list
    # and re-order list to align with the list of found kmers
    is_exposed = [x[0] for x in list_of_kmers if x[1].lower() == "yes"]
    is_exposed = [s if s in is_exposed else "" for s in kmers_topN]

    return is_exposed


def FIC_plot(
    feature_count: pd.DataFrame,
    n_folds: int,
    target_column: str,
    response_effect_sign: list,
    surface_exposed_dict: dict,
<<<<<<< HEAD
    max_features: int,
    path: Path,
):
    """
    Create Feature Importance Consensus (FIC) plot using SHAP explainer values and
    native classifier feature importances of topN kmers found during ML classification.
    Include the following information for each kmer as labels on the plot:
        1. the sign (+/-) of the pearson correlation coefficient between the SHAP feature importance values and the data target
        2. The percentage of proteins containing the kmer at least once that are surface exposed
=======
    n_classifiers: int,
    path: Path,
):
    """
    Create Feature Importance Consensus (FIC) plot from SHAP explainer values and
    native estimator feature importances using important kmers found during ML
    classification. Include the following information for each kmer as labels on the plot:
        1. the sign of the pearson correlation coefficient for the feature importance values (+/-)
        2. the status of the kmer as surface exposed or not surface exposed based on the known virus (+/-)
        3. the percent abundance of kmers found in surface exposed proteins
>>>>>>> 58531326

    Parameters:
    -----------
    feature_count: pd.DataFrame
        data structure containing training features and corresponding metrics from cv
    n_folds: int
        number of cv folds performed by classifier
    target_column: str
        name of column on which classifier was trained
    response_effect_sign: list
        list of +/- symbols denoting response effect from shap importance pearson-r correlation
        note: a ValueError will be thrown if len(response_effect_sign) != max_features
    surface_exposed_dict: dict
<<<<<<< HEAD
        dictionary containing kmer features and ratio of surface exposed
        to not surface exposed viral proteins for given kmer
    max_features: int
        number of features to include in topN
=======
        dictionary containing the topN kmers and their respective ratios of surface exposed to
        not surface exposed viral proteins for plotting '% surface exposed'
    n_classifiers: int
        number of classifiers used for consensus
>>>>>>> 58531326
    path: Path
        path to save figure
    """

    # check that the appropriate number of feature signs exist to plot against ``max_features``
    if len(response_effect_sign) != max_features:
        raise ValueError(
            f"Mismatch between number of feature signs ({len(response_effect_sign)}) and total features ({max_features}) available for plotting."
        )
    target_column_mappings = {"IN": "Integrin", "SA": "Sialic Acid", "IG": "IgSF"}
    target_columns = target_column.split("_")
    target_names = []
    for target in target_columns:
        target_names.append(target_column_mappings[target])
    target_name = ", ".join(target_names)

<<<<<<< HEAD
    # this list of colors was generated by ChatGPT
    # to be appropriate for color-blindness
    # list has been curated manually to remove bad color combos
    colors_list = [
        "#56B4E9",  # Sky Blue
        "#A8D8F2",  # Lighter Sky Blue
        "#E69F00",  # Orange
        "#F1C23A",  # Lighter Orange
        "#009E73",  # Green
        "#66C59A",  # Lighter Green
        "#0072B2",  # Blue
        "#66AEDD",  # Lighter Blue
        "#D55E00",  # Vermilion
        "#F5A57C",  # Lighter Vermilion
        "#CC79A7",  # Reddish-Pink
        "#E6A5C8",  # Lighter Reddish-Pink
        "#000000",  # Black
        "#808080",  # Lighter Grey
        "#999999",  # Light Grey
        "#B3B3B3",  # Lighter Light Grey
        "#66A61E",  # Olive Green
        "#A1C57A",  # Lighter Olive Green
    ]

    # barh plots values from bottom to top
    top_feature_count = feature_count[:max_features].iloc[::-1]
    response_effect_sign = response_effect_sign[::-1]

    fig, ax = plt.subplots(figsize=(8, 10))
    plot_columns = list(
        feature_count.columns[feature_count.columns.str.contains("percentage")]
    )
    plot_colors = colors_list[: len(plot_columns)]
    top_feature_count.plot(
        x="Features",
        y=plot_columns,
        kind="barh",
        stacked=True,
        ax=ax,
        color=plot_colors,
    )

    for idx, (_, row) in enumerate(top_feature_count.iterrows()):
        percent = surface_exposed_dict[row["Features"]]
        response_sign = response_effect_sign[idx]
        width = row[plot_columns].sum()
        if width >= 85:
            position = width - 15
        else:
            position = width + 1
        ax.text(
            position,
            idx,
            f"({response_sign}) {percent:.2f}%",
=======
    max_features = 20

    # barh plots values from bottom to top
    top_feature_count = feature_count[:max_features]
    top_counts = np.flip(np.array(top_feature_count["Counts"].values))
    top_features = np.flip(np.array(top_feature_count["Features"].values))
    response_effect_sign.reverse()
    exposure_status_sign.reverse()

    fig, ax = plt.subplots(figsize=(10, 10))
    y_pos = np.arange(len(top_features))
    bars: BarContainer = ax.barh(y_pos, (top_counts / n_folds) * 100, color="k")
    ax.set_xlim(0, 100)
    ax.set_yticks(y_pos, labels=top_features)
    ax.set_title(
        f"Feature importance consensus amongst {n_folds * n_classifiers} folds\n for {target_name} binding"
    )
    ax.set_xlabel("Classifier Consensus Percentage (%)")

    for kmer_idx, p in enumerate(bars):
        # calculate corresponding surface exposure %
        kmer_name = top_features[kmer_idx]
        percent_exposed = surface_exposed_dict[kmer_name]
        percent_lbl = f"{percent_exposed:.2f}%"

        left, bottom, width, height = p.get_bbox().bounds

        if response_effect_sign[kmer_idx] == "+":
            response_sign_color = "g"
        elif response_effect_sign[kmer_idx] == "-":
            response_sign_color = "r"

        if exposure_status_sign[kmer_idx] == "+":
            exposure_sign_color = "g"
        elif exposure_status_sign[kmer_idx] == "-":
            exposure_sign_color = "r"

        ax.annotate(
            response_effect_sign[kmer_idx],
            xy=(left + width / 4, bottom + height / 2),
            ha="center",
            va="center",
            color=response_sign_color,
            fontsize="xx-large",
        )
        ax.annotate(
            exposure_status_sign[kmer_idx],
            xy=(left + 3 * width / 4, bottom + height / 2),
            ha="center",
>>>>>>> 58531326
            va="center",
            color="k",
            fontsize="medium",
        )

    # build lists of handles/labels
    fig_handles: list[Union[mpatches.Patch, Line2D]] = []
    fig_labels = []
    for c, prop in enumerate(plot_columns):
        fig_handles.append(mpatches.Patch(color=colors_list[c], label=prop))
        fig_labels.append(prop)
    fig_handles.append(
        Line2D([0], [0], marker="+", color="k", markersize=9, linestyle="")
    )
    fig_handles.append(
        Line2D([0], [0], marker="_", color="k", markersize=9, linestyle="")
    )
    fig_handles.append(mpatches.Patch(color="white"))
    fig_labels.extend(
        [
            "Positive effect on response",
            "Negative effect on response",
            "% value next to bar indicates percentage of viral proteins\n containing given kmer that are surface exposed",
        ]
    )

    ax.legend(
        handles=fig_handles,
        labels=fig_labels,
        loc="upper center",
        prop={"size": 10},
        bbox_to_anchor=(0.5, -0.1),
    )
    ax.set_xlabel(f"% ML models where ranked in top {max_features} features")
    ax.set_title(
        f"Feature importance consensus amongst\n {n_folds} folds for {target_name} binding"
    )
    ax.set_xlim(0, 100)
    fig.tight_layout()
    fig.savefig(os.path.join(path, f"FIC_{target_name}.png"), dpi=300)
    plt.close()


def percent_surface_exposed(
    k_mers_in: list[str], surface_exposed_status: list[str]
) -> dict:
    """
    Determine the percentage of surface exposed proteins
    based on the relative abundance of each kmer found in
    surface-exposed vs. non-surface-exposed viral proteins

    Parameters
    ----------
    k_mers_in: list
        list of important kmers that are found in the dataset of viral proteins
    surface_exposed_status: list
        corresponding 'Yes' or 'No' for 'is surface exposed' for each kmer

    Returns
    -------
    percent_exposed_dict: dict
        dictionary of kmers and the percentage of surface exposed
        proteins containing each kmer
    """

    surface_exposed_dict = {}
    all_kmers = zip(k_mers_in, surface_exposed_status)
    for kmer, kmer_status in all_kmers:
        if kmer[:8] not in ["kmer_PC_", "kmer_AA_"]:
            raise ValueError("kmer feature name missing prefix.")

        # check if kmer exists in dictionary already
        if kmer not in surface_exposed_dict:
            surface_exposed_dict[kmer] = [0, 0]
        if kmer_status.lower() == "yes":
            surface_exposed_dict[kmer][0] += 1
        elif kmer_status.lower() == "no":
            surface_exposed_dict[kmer][1] += 1

    # calculate final percentage values based on ratio of "Yes" and "No" counts
    percent_exposed_dict = {
        key: (0.0 if sum(value) == 0.0 else (value[0] / sum(value)) * 100)
        for key, value in surface_exposed_dict.items()
    }

    return percent_exposed_dict


def csv_conversion(input_csv: str = "receptor_training.csv") -> pd.DataFrame:
    """
    Convert the original version of the input CSV table
    (i.e., that is merged to main) to a new DataFrame stored in memory
    (i.e., that is compatible with the ML workflow)

    Parameters
    ----------
    input_csv : str
        A string representing the name of the input table that will undergo conversion.
        Default is `receptor_training.csv`.

    Returns
    -------
    output_df : pd.DataFrame
        A Pandas DataFrame representing the converted form of the input table
        that accounts for the target column(s) of interest.

    """

    table = pd.read_csv(input_csv)

    table = table.drop(
        columns=["Citation_for_receptor", "Whole_Genome", "Mammal_Host", "Primate_Host"]
    )
    table = table.rename(
        columns={
            "Virus_Name": "Species",
            "Human_Host": "Human Host",
            "Receptor_Type": "Is_Integrin",
        }
    )
    table["Is_Both"] = np.where(table["Is_Integrin"] == "both", True, False)
    table["Is_Sialic_Acid"] = pd.Series(dtype="bool")
    table = table[
        [
            "Species",
            "Accessions",
            "Human Host",
            "Is_Integrin",
            "Is_Sialic_Acid",
            "Is_Both",
        ]
    ]
    table["Is_Sialic_Acid"] = np.where(table["Is_Integrin"] == "integrin", False, True)
    table["Is_Integrin"] = np.where(table["Is_Integrin"] == "sialic_acid", False, True)
    return table


def check_positive_controls(
    target_column: str,
    kmers_list: list[str],
    mapping_method: str,
    mode: str,
) -> pd.DataFrame:
    """
    checks how many of the kmers that are known to bind to a specific surface
    receptor (positive controls) are found in a given list of kmers (train vs. top-N)

    Parameters
    ----------
    target_column: str
        target binding receptor(s)
    kmers_list: list
        A list containing kmer feature strings from either the training dataset
        or topN classifier rankings
    mapping_method: str
        preference for mapping AA-kmers to PC-kmers
    mode: str
        type of kmer to check for in dataset (AA vs. PC) to avoid double counting

    Returns:
    --------
    kmers_df: pd.DataFrame
        Dataframe containing the names of kmer features found in the dataset that contain
        each of the positive control sequences, and the counts for each
    """

    ### lists of positive controls for each binding target
    # TODO: provide references similar to ``Sialic_Acid`` and ``IgSF`` lists and purge
    #       in-line comments below
    # Here is a list of common integrin-binding motifs. These motifs interact with
    # specific integrins, playing critical roles in cell adhesion, signaling, and
    # interaction with the extracellular matrix:
    # RGD (Arg-Gly-Asp)
    # KGE (Lys-Gly-Glu)
    # LDV (Leu-Asp-Val)
    # DGEA (Asp-Gly-Glu-Ala)
    # REDV (Arg-Glu-Asp-Val)
    # YGRK (Tyr-Gly-Arg-Lys)
    # PHSRN (Pro-His-Ser-Arg-Asn)
    # SVVYGLR (Ser-Val-Val-Tyr-Gly-Leu-Arg)
    pos_control_dict = {
        "Integrin": [
            "RGD",
            "KGE",
            "LDV",
            "DGEA",
            "REDV",
            "YGRK",
            "PHSRN",
            "SVVYGLR",
        ],
        # TODO: update and add positive controls for more comprehensive coverage of known binding motifs (issue #86)
        "Sialic_Acid": [
            "LRM",  # R120 forms SA binding domain of CD22 which is a regulator of B cell signaling via a2,6 sialic acid binding (https://doi.org/10.1038/s41467-017-00836-6)
            "FRM",  # conserved R109 residue in F-strand of siglec-3, 8 (FRL), 9 "forms strong interactions with carboxylate in sialic acid" (https://doi.org/10.1016/j.csbj.2023.08.014)
            # primary and secondary sialic acid binding sites of NA composed of non-linear binding motifs (https://doi.org/10.3389/fmicb.2019.00039)
            "NYNYLY",  # according to jurgen: low affinity sialic acid binder, "-R", "-Q" become high affinity neuraminic acid binder (needs reference)
        ],
        "IgSF": [
            "DPE",  # residues of conserved C3 region important for binding of gp120 to CD4, https://doi.org/10.1128/jvi.64.12.5701-5707.1990
            "RDG",  # residues of the conserved C4 region of HIV-1 around residue 457, important for binding gp120 to CD4 (noted as slight permutation of known integrin binding motif ``RGD``) https://doi.org/10.1128/jvi.64.12.5701-5707.1990
            "TGD",  # mutations in this region significantly reduced sigma-1 binding to JAM-A, https://doi.org/10.1371/journal.ppat.1000235
            "NNMGT",  # (here and below) binding footprint of coxsackievirus-3 VP1 and VP2 capsid proteins with CAR D1 extracellular domain, https://doi.org/10.1128/jvi.00299-14
            "GSNK",
        ],
    }

    # combine lists of positive controls based on target_column
    # choices "IN", "SA", "IG", "SA_IG", "IN_IG", "IN_SA", "IN_SA_IG", "Human Host",
    # gather appropriate lists from pos_control_dict
    # not using "Human Host" target column in DTRA workflow
    receptor_names = target_column.split("_")
    positive_controls = []
    for receptor_name in receptor_names:
        if receptor_name == "IN":
            positive_controls.extend(pos_control_dict["Integrin"])
        elif receptor_name == "SA":
            positive_controls.extend(pos_control_dict["Sialic_Acid"])
        elif receptor_name == "IG":
            positive_controls.extend(pos_control_dict["IgSF"])
    if mode == "PC":
        # map positive_controls to PC-kmers using desired mapping method
        pc_pos_con = []
        for p_con in positive_controls:
            pc_kmer = ""
            for each in p_con:
                pc_kmer += get_features.aa_map(each, method=mapping_method)
            pc_pos_con.append(pc_kmer)
        positive_controls = pc_pos_con

    # iterate through lists of positive controls and count number
    # of positive controls found in kmer_list/add kmers to dictionary
    kmer_counts: dict[str, int] = {key: 0 for key in positive_controls}
    kmers_out: dict[str, List[str]] = {key: [] for key in positive_controls}
    for kmer_feat in kmers_list:
        if kmer_feat.startswith(f"kmer_{mode}_"):
            kmer_str = kmer_feat[8:]
            for positive_control in positive_controls:
                if positive_control in kmer_str:
                    kmer_counts[positive_control] += 1
                    kmers_out[positive_control].append(kmer_feat)

    kmers_out_df = pd.DataFrame.from_dict(kmers_out, orient="index").transpose()
    kmer_counts_df = pd.DataFrame.from_dict(kmer_counts, orient="index").transpose()
    kmers_df = pd.concat(
        [kmers_out_df, kmer_counts_df], ignore_index=True
    ).convert_dtypes()

    return kmers_df


def validate_feature_table(file_name, idx, prefix):
    print("Validating", file_name)
    df = pl.read_parquet(file_name).to_pandas()
    expected_shape = table_info.iloc[idx][prefix + "_shape"]
    if not np.array_equal(df.shape, expected_shape):
        raise ValueError(
            "Feature table shape does not match what was precalculated.\nActual: %s\nExpected: %s"
            % (df.shape, expected_shape)
        )
    actual_sum = df.select_dtypes(["number"]).to_numpy().sum()
    expected_sum = table_info.iloc[idx][prefix + "_sum"]
    if not np.allclose(actual_sum, expected_sum, rtol=1e-8):
        raise ValueError(
            "The feature table's numerical sum, which sums all feature values for all viruses, does not match what was precalculated. Verify integrity of input data and feature calculation.\nActual: %s\nExpected: %s"
            % (actual_sum, expected_sum),
        )


def build_cache(cache_checkpoint=3, debug=False, data_file=None):
    """Download and store all data needed for the workflow"""
    if cache_checkpoint == "extract":
        with tarfile.open(cache_file, "r") as tar:
            tar.extractall(cache_extract_path)
        with open(extract_cookie, "w") as f:
            pass
        cache_checkpoint = 0
    cache_checkpoint = int(cache_checkpoint)
    if cache_checkpoint > 0:
        extract_cookie.unlink(missing_ok=True)
        print("Will pull down data to local cache")

    if debug:
        if extract_cookie.is_file():
            print(
                "Debug mode: cache extracted from file. Assertions on cache are unnecessary as it is expected files in cache may have diverged from those on NCBI. To generate cache using live data use option '--cache 3'"
            )
            debug = False
        else:
            print("Debug mode: will run assertions on generated cache")

    email = "arhall@lanl.gov"

    if cache_checkpoint > 2:
        if data_file is not None:
            print("Using Merged IgSF-Receptor Training File to build cache")
            viral_files_in = [data_file]
        else:
            viral_files_in = viral_files
        print("Pulling viral sequence data to local cache...")
        try:
            for file in viral_files_in:
                cli.pull_data(
                    [
                        "--email",
                        email,
                        "--cache",
                        cache_viral,
                        "--file",
                        file,
                        "--no-filter",
                    ],
                    standalone_mode=False,
                )
        except (IncompleteRead, URLError):
            raise ConnectionError(
                "Connection closed as protocol synchronisation is probably lost. Re-run workflow with option --cache 3 and an active internet connection."
            ) from None

    if debug:
        print("Validating train and test cache...")
        df = pd.read_csv(viral_files[0])
        accessions_train = set([s for s in (" ".join(df["Accessions"].values)).split()])
        df = pd.read_csv(viral_files[1])
        accessions_test = set([s for s in (" ".join(df["Accessions"].values)).split()])
        cache_path, cache_subdirectories = sp.init_cache(cache_viral)
        cached_accessions = set(s.parts[-1] for s in cache_subdirectories)
        cached_accessions_stems = set(s.split(".")[0] for s in cached_accessions)
        cached_train = cached_accessions.intersection(accessions_train)
        cached_test = cached_accessions.intersection(accessions_test)
        # assert what's missing just differs by version with something present
        for this_set, that_set in zip(
            [cached_train, cached_test], [accessions_train, accessions_test]
        ):
            missing = that_set.difference(this_set)
            if len(missing) > 0:
                for each in missing:
                    this_stem = each.split(".")[0]
                    assert this_stem in cached_accessions_stems
                    print(
                        each,
                        "not in cache, but suitable accession present:",
                        [s for s in cached_accessions if s.startswith(this_stem)][0],
                    )
        num_dir_expected = len(accessions_train.union(accessions_test))
        num_dir_actual = len(cache_subdirectories)
        assert num_dir_expected == num_dir_actual, (
            "The number of directories in the cache differs from the number of accessions searched. There should only be one directory per accession.\nNumber of directories in cache: %s\nNumber of accessions searched: %s"
            % (num_dir_actual, num_dir_expected)
        )

    housekeeping_Trav = data.joinpath("Housekeeping_accessions.txt")
    file = housekeeping_Trav.absolute().as_posix()

    if cache_checkpoint > 1:
        print(
            "Pulling sequence data of human housekeeping genes for similarity features..."
        )
        with open(file, "r") as f:
            transcripts = f.readlines()[0].split()
        search_term = "(biomol_mrna[PROP] AND refseq[filter]) AND("
        first = True
        for transcript in transcripts:
            if first:
                first = False
            else:
                search_term += "OR "
            search_term += transcript + "[Accession] "
        search_term += ")"
        results = sp.run_search(
            search_terms=[search_term], retmax=len(transcripts), email=email
        )
        try:
            records = sp.load_results(results, email=email)
        except (IncompleteRead, URLError):
            raise ConnectionError(
                "Connection closed as protocol synchronisation is probably lost. Re-run workflow with option --cache 2 and an active internet connection."
            ) from None

        sp.add_to_cache(records, just_warn=True, cache=cache_hk)
    if debug:
        print("Validating human housekeeping gene cache...")
        with open(file, "r") as f:
            accessions_hk = set([s.split(".")[0] for s in (f.readlines()[0]).split()])
        cache_path, cache_subdirectories = sp.init_cache(cache_hk)
        cached_accessions = set(s.parts[-1].split(".")[0] for s in cache_subdirectories)
        missing_hk_file = data / "missing_hk.txt"
        cached_hk = cached_accessions.intersection(accessions_hk)
        missing_hk = accessions_hk.difference(cached_hk)
        extra_accessions = cached_accessions.difference(accessions_hk)
        if len(missing_hk) > 0:
            renamed_accessions = {}
            # some accessions have been replaced
            print("Checking if missing accessions have been renamed...")
            for accession in missing_hk:
                search_term = (
                    "(biomol_mrna[PROP] AND refseq[filter]) AND "
                    + accession
                    + "[Accession]"
                )
                results = sp.run_search(
                    search_terms=[search_term], retmax=1, email=email
                )
                if len(results) > 0:
                    assert len(results) == 1, (
                        "Expected search on accession %s to return only one replacement but received multiple results: %s"
                        % (accession, results)
                    )
                    new_name = list(results)[0].split(".")[0]
                    renamed_accessions[accession] = new_name
            for k, v in renamed_accessions.items():
                if k != v:
                    print(k, "was renamed as", v)
                    extra_accessions.remove(v)
                    missing_hk.remove(k)
                else:
                    raise ValueError(
                        "The accession "
                        + k
                        + " can currently be found on NCBI but is not in the cache. Rebuild the cache with option --cache 2",
                    )
            assert len(extra_accessions) == 0, (
                "There are accessions in the cache beyond what was searched. These accessions should be removed: %s"
                % extra_accessions
            )
        if len(missing_hk) > 0:  # len could have changed
            # currently we don't expect to find everything
            print(
                "Couldn't find",
                len(missing_hk),
                "accessions for housekeeping genes; saved to",
                missing_hk_file.absolute().as_posix(),
            )
            with open(missing_hk_file, "w") as f:
                print("Missing accessions for human housekeeping genes", file=f)
                print(missing_hk, file=f)
        # TODO: stricter assertion when we expect to find all accessions
        assert len(cached_accessions) + len(missing_hk) == len(accessions_hk), (
            "The number of missing accessions (%s) plus the number of cached accessions (%s) doesn't match the number of accessions searched (%s). This is likely due to an error in how these values were counted."
            % (len(missing_hk), len(cached_accessions), len(accessions_hk))
        )

    isg_Trav = data.joinpath("ISG_transcript_ids.txt")
    file = isg_Trav.absolute().as_posix()
    if cache_checkpoint > 0:
        try:
            print("Pulling sequence data of human isg genes for similarity features...")
            cli.pull_ensembl_transcripts(
                [
                    "--email",
                    email,
                    "--cache",
                    cache_isg,
                    "--file",
                    file,
                ],
                standalone_mode=False,
            )
        except (IncompleteRead, URLError):
            raise ConnectionError(
                "Connection closed as protocol synchronisation is probably lost. Re-run workflow with option --cache 1 and an active internet connection."
            ) from None

    if debug:
        print("Validating human ISG gene cache...")
        with open(file, "r") as f:
            ensembl_ids = set((f.readlines()[0]).split())
        cache_path, cache_subdirectories = sp.init_cache(cache_isg)
        missing = []
        missing_file = data / "missing_isg.txt"
        # see if we can find the ensembl transcript ids in the raw text of the genbank files
        cache_subdir_set = set()
        prog = re.compile(r"MANE Ensembl match\s+:: (ENST\d+)")
        # make a set of ensembl trascripts present
        for subdir in cache_subdirectories:
            genbank_file = list(subdir.glob("*.genbank"))[0]
            with open(genbank_file, "r") as f:
                match = prog.search(f.read())
                if match is not None:
                    cache_subdir_set.add(match.group(1))
        assert len(cache_subdir_set) == len(cache_subdirectories), (
            "Number of sequences linked to an Ensembl transcript does not match number of sequences in the cache. This is likely due to preexisting data in the cache. Clear the cache and try again.\nActual matches: %s\nExpected matches: %s"
            % (len(cache_subdir_set), len(cache_subdirectories))
        )
        missing = ensembl_ids.difference(cache_subdir_set)
        assert len(missing) + len(cache_subdir_set) == len(ensembl_ids), (
            "The number of missing Ensembl transcripts (%s) plus the number of cached transcripts (%s) doesn't match the number of transcripts searched (%s). This is likely due to an error in how these values were counted."
            % (len(missing), len(cache_subdir_set), len(ensembl_ids))
        )
        if len(missing) > 0:
            print(
                "Couldn't find",
                len(missing),
                "transcripts; ids saved to",
                missing_file.absolute().as_posix(),
            )
            with open(missing_file, "w") as f:
                print("Missing ISG transcripts", file=f)
                print(missing, file=f)


def build_tables(feature_checkpoint=0, debug=False, kmer_range=None):
    """Calculate all features and store in data tables for future use in the workflow"""

    if feature_checkpoint > 0:
        print("Will build feature tables for training models")

    if debug:
        if extract_cookie.is_file():
            print("Debug mode: will run assertions on generated tables")
        else:
            print(
                "Debug mode: cache not extracted from file, table assertions cannot be enforced"
            )
            debug = False

    if workflow == "DR":
        # tables are built in multiple parts as this is faster for reading/writing
        for i, (file, folder) in enumerate(zip(viral_files, table_locs)):
            prefix = "Train" if i == 0 else "Test"
            this_checkpoint_modifier = (1 - i) * 8
            this_checkpoint = 8 + this_checkpoint_modifier
            this_outfile = folder + "/" + prefix + "_main.parquet.gzip"
            if feature_checkpoint >= this_checkpoint:
                print(
                    "Building table for",
                    prefix,
                    "which includes genomic features, gc content, kmers with k=2,3,4, pc kmers with k=2,3,4,5,6, and similarity features for ISG and housekeeping genes.",
                )
                print("To restart at this point use --features", this_checkpoint)
                cli.calculate_table(
                    [
                        "--file",
                        file,
                        "--cache",
                        cache_viral,
                        "--outfile",
                        this_outfile,
                        "--features-genomic",
                        "--features-gc",
                        "--features-kmers",
                        "--kmer-k",
                        "2 3 4",
                        "--features-kmers-pc",
                        "--kmer-k-pc",
                        "2 3 4 5 6",
                        "--similarity-genomic",
                        "--similarity-cache",
                        cache_isg + " " + cache_hk,
                        "--target-column",
                        target_column,
                    ],
                    standalone_mode=False,
                )
            if debug:
                idx = np.abs(8 - (this_checkpoint - this_checkpoint_modifier))
                validate_feature_table(this_outfile, idx, prefix)
            this_checkpoint -= 1
            this_outfile = folder + "/" + prefix + "_kpc7.parquet.gzip"
            if feature_checkpoint >= this_checkpoint:
                print("Building table for", prefix, "which includes pc kmers with k=7.")
                print("To restart at this point use --features", this_checkpoint)
                cli.calculate_table(
                    [
                        "--file",
                        file,
                        "--cache",
                        cache_viral,
                        "--outfile",
                        this_outfile,
                        "--features-kmers-pc",
                        "--kmer-k-pc",
                        "7",
                        "--target-column",
                        target_column,
                    ],
                    standalone_mode=False,
                )
            if debug:
                idx = np.abs(8 - (this_checkpoint - this_checkpoint_modifier))
                validate_feature_table(this_outfile, idx, prefix)
            for k in range(5, 11):
                this_checkpoint -= 1
                this_outfile = folder + "/" + prefix + "_k{}.parquet.gzip".format(k)
                if feature_checkpoint >= this_checkpoint:
                    print(
                        "Building table for",
                        prefix,
                        "which includes kmers with k={}.".format(k),
                    )
                    print("To restart at this point use --features", this_checkpoint)
                    cli.calculate_table(
                        [
                            "--file",
                            file,
                            "--cache",
                            cache_viral,
                            "--outfile",
                            this_outfile,
                            "--features-kmers",
                            "--kmer-k",
                            str(k),
                            "--target-column",
                            target_column,
                        ],
                        standalone_mode=False,
                    )
                if debug:
                    idx = np.abs(8 - (this_checkpoint - this_checkpoint_modifier))
                    validate_feature_table(this_outfile, idx, prefix)
    elif workflow == "DTRA":
        if feature_checkpoint > 0:
            all_kmer_info = []
            for i, (file, folder) in enumerate(zip(viral_files, table_locs)):
                with tempfile.NamedTemporaryFile(mode="w", delete=False) as temp_file:
                    dtra_utils._merge_and_convert_tbl(train_file, merge_file, temp_file)
                    file = temp_file.name
                if i == 0:
                    prefix = "Train"
                    debug = False
                    this_outfile = folder + "/" + prefix + "_main.parquet.gzip"

                    min_kmer = int(kmer_range[0])
                    max_kmer = int(kmer_range[-1])

                    kmer_range_length = max_kmer - min_kmer + 1
                    if feature_checkpoint > kmer_range_length:
                        feature_checkpoint = kmer_range_length
                    this_checkpoint = feature_checkpoint
                for k in range(max_kmer - feature_checkpoint + 1, max_kmer + 1):
                    this_outfile = folder + "/" + prefix + "_k{}.parquet.gzip".format(k)
                    if feature_checkpoint >= this_checkpoint:
                        print(
                            "Building table for Train",
                            "which includes kmers and pc kmers with k={}.".format(k),
                        )
                        print(
                            "To restart at this point use --features",
                            this_checkpoint,
                        )
                        kmer_info = cli.calculate_table(
                            [
                                "--file",
                                file,
                                "--cache",
                                cache_viral,
                                "--outfile",
                                this_outfile,
                                "--features-kmers",
                                "--kmer-k",
                                str(k),
                                "--features-kmers-pc",
                                "--kmer-k-pc",
                                str(k),
                                "--target-column",
                                target_column,
                                "--mapping-method",
                                mapping_method,
                            ],
                            standalone_mode=False,
                        )
                        all_kmer_info.extend(kmer_info)
                        this_checkpoint -= 1

            kmer_maps = [(k.kmer_names, k.kmer_maps) for k in all_kmer_info]

            # Remove duplicates and AA-kmer identity mappings before saving
            kmer_maps_df = pd.DataFrame(kmer_maps).drop_duplicates(subset=[0, 1])
            kmer_maps_df = kmer_maps_df[kmer_maps_df[0] != kmer_maps_df[1]]

            kmer_map_path = Path("kmer_maps")
            kmer_map_path.mkdir(exist_ok=True)
            kmer_maps_df.to_parquet(
                f"{kmer_map_path}/kmer_maps_{mapping_method}.parquet.gzip",
                index=False,
            )

            # transform all_kmer_info and save as parquet file
            all_kmer_info_df = dtra_utils.transform_kmer_data(all_kmer_info)
            dtra_utils.save_kmer_info(all_kmer_info_df, "all_kmer_info.parquet.gzip")


def feature_selection_rfc(
    feature_selection,
    debug,
    n_jobs,
    random_state,
    wf=None,
    mapping_method=None,
    target_column="Human Host",
):
    """Sub-select features using best performing from a trained random forest classifier"""
    if feature_selection == "yes" or feature_selection == "none":
        print("Loading all feature tables for train...")
        train_files = tuple(glob(table_loc_train + "/*gzip"))
        X, y = sp.get_training_columns(
            table_filename=train_files, class_column=target_column
        )
        # if running DTRA workflow, check for presence of positive controls in unfiltered training dataset
        if wf == "DTRA":
            for mode in ["PC", "AA"]:
                # count of PC and AA positive controls in pre-feature selection dataset
                pos_con_all_data = check_positive_controls(
                    target_column=target_column,
                    kmers_list=list(X.columns),
                    mapping_method=mapping_method,
                    mode=mode,
                )
                print_pos_con(
                    pos_con_all_data, mode, mapping_method, dataset_name="Full"
                )

        if feature_selection == "none":
            print(
                "All training features will be used as X_train in the following steps."
            )
        elif feature_selection == "yes":
            print(
                "Will train a random forest classifier to select the best performing features to use as X_train."
            )
            rfc = RandomForestClassifier(
                n_estimators=2_000,
                random_state=random_state,
                n_jobs=n_jobs,
                max_depth=30,
            )
            rfc.fit(X, y)
            if debug:
                print("Debug mode: Checking OOB score of Random Forest.")
                oob_score = rfc_utils.oob_score(
                    rfc, X, y, roc_auc_score, n_jobs=n_jobs, scoring_on_pred=False
                )
                print("Achieved an OOB score (AUC) of", oob_score)
                assert oob_score > 0.75, (
                    "OOB score of RandomForestClassifier is too poor for feature ranking to be reliable.\nActual score: %s\nExpected score: > 0.75"
                    % oob_score
                )
            keep_feats_rf = sp.get_best_features(
                rfc.feature_importances_, rfc.feature_names_in_
            )
            print("Selected", len(keep_feats_rf), "features from native RF")
            explainer = shap.Explainer(rfc, seed=random_state)
            shap_values = explainer(X)
            positive_shap_values = feature_importance.get_positive_shap_values(
                shap_values
            )
            mean_abs_shap_values = positive_shap_values.abs.mean(0).values
            mean_abs_shap_values /= mean_abs_shap_values.sum()
            keep_feats_shap = sp.get_best_features(mean_abs_shap_values, X.columns)
            print("Selected", len(keep_feats_shap), "features from RF SHAP")
            keep_feats = np.intersect1d(keep_feats_rf, keep_feats_shap)
            print(
                "Keeping",
                len(keep_feats),
                "features from intersection of the RF and RF SHAP approaches",
            )
            if debug:
                assert len(keep_feats) < 50_000, (
                    "Too many features selected by feature selection.\nAcutal: %s\nExpected: < 50_000"
                    % len(keep_feats)
                )
            X = X[keep_feats]
            print("Saving X_train to", table_loc_train_best)
            X.to_parquet(table_loc_train_best)
    elif feature_selection == "skip":
        print("Will use previously calculated X_train stored at", table_loc_train_best)
        X = pl.read_parquet(table_loc_train_best).to_pandas()
        y = pd.read_csv(train_file)[target_column]
    if debug and extract_cookie.is_file():
        # these might not exist if the workflow has only been run with --feature-selection none
        if Path(table_loc_train_best).is_file():
            validate_feature_table(table_loc_train_best, 8, "Train")
        else:
            warn(
                "File at {} cannot be validated because it does not exist. If using option '--feature-selection none' this is expected behavior.".format(
                    table_loc_train_best
                ),
                UserWarning,
            )
    return X, y


def optimize_model(
    model,
    X_train,
    y_train,
    outfile,
    config,
    num_samples,
    optimize="skip",
    name="Classifier",  # noqa: ARG001
    debug=False,
    random_state=123,
    n_jobs_cv=1,
    n_jobs=1,  # only used for default score
):
    if optimize == "yes":
        print(
            "Performing hyperparameter optimization with target AUC across 5 fold Cross Validation"
        )
        res = classifier.get_hyperparameters(
            model=model,
            config=config,
            num_samples=num_samples,
            X=X_train,
            y=y_train,
            n_jobs_cv=n_jobs_cv,
            random_state=random_state,
        )
        print("Checking default score...")
        default_score = classifier.cv_score(
            model,
            X=X_train,
            y=y_train,
            random_state=random_state,
            n_estimators=2_000,
            n_jobs=n_jobs,
        )
        print("ROC AUC with default settings:", default_score)
        res["targets"] = [default_score] + res["targets"]
        if default_score > res["target"]:
            print(
                "Will use default settings since we weren't able to improve with optimization."
            )
            res["target"] = default_score
            res["params"] = {}
        print("Saving results to", outfile)
        with open(outfile, "w") as f:
            json.dump(res, f)
    elif optimize == "skip":
        print("Loading previously saved parameters from", outfile)
        with open(outfile, "r") as f:
            res = json.load(f)
    if debug:
        print(
            "Debug mode: asserting best score during hyperparameter search is sufficient"
        )
        assert res["target"] > 0.75, (
            "ROC AUC achieved is too poor to accept hyperparameter optimization.\nActual score: %s\nExpected score: > 0.75"
            % res["target"]
        )

    print("Hyperparameters that performed best:", res["params"])
    return res


def optimization_plots(input_data: Dict[str, Any], name_prefix: str, plots_path: Path):
    out_source = str(plots_path / (name_prefix + "_optimization_plot.csv"))
    out_fig = str(plots_path / (name_prefix + "_optimization_plot.png"))
    print("Writing optimization plot data to", out_source)
    for name, targets in input_data.items():
        target_max = np.maximum.accumulate(targets)
        df = pd.DataFrame(target_max, columns=[name])
        if Path(out_source).is_file():
            old_df = pd.read_csv(out_source)
            df = pd.concat([old_df.loc[:, list(old_df.columns != name)], df], axis=1)
        df.to_csv(out_source, index=False)
    print(
        "Generating plot of optimization progress for classifiers and saving to",
        out_fig,
    )
    fig, ax = plt.subplots(1, 1)
    df.plot(ax=ax, alpha=0.6, marker="o")
    ax.set_title("Maximum Optimization Target\nAUC over 5 folds")
    ax.set_xlabel("Step")
    ax.set_ylabel("AUC")
    ax.legend(loc=4, fontsize=6)
    fig.savefig(out_fig, dpi=300)
    plt.close()


def get_test_features(
    table_loc_test,
    table_loc_test_saved,
    test_file,
    X_train,
    extract_cookie,
    debug=False,
):
    if not extract_cookie.is_file():
        debug = False
    print("Ensuring X_test has only the features in X_train...")
    if Path(table_loc_test_saved).exists():
        X_test = pl.read_parquet(table_loc_test_saved).to_pandas()
        y_test = pd.read_csv(test_file)["Human Host"]
        if set(X_test.columns) == set(X_train.columns):
            print(
                "Will use previously calculated X_test stored at", table_loc_test_saved
            )
            if debug:
                validate_feature_table(table_loc_test_saved, 8, "Test")
            return X_test, y_test
        else:
            print(
                table_loc_test_saved,
                "already exists, but no longer matches train data. Will re-make.",
            )
    print("Loading all feature tables for test...")
    test_files = tuple(glob(table_loc_test + "/*gzip"))
    X_test, y_test = sp.get_training_columns(table_filename=test_files)
    X_test = X_test.reindex(columns=X_train.columns, fill_value=0)
    print("Saving X_test to", table_loc_test_saved)
    X_test.to_parquet(table_loc_test_saved)
    if debug:
        validate_feature_table(table_loc_test_saved, 8, "Test")
    return X_test, y_test


if __name__ == "__main__":
    parser = argparse.ArgumentParser()
    parser.add_argument(
        "-c",
        "--cache",
        choices=["extract"] + [str(i) for i in range(4)],
        default="extract",
        help="Use option 'extract' to extract pre-built cache from tarball. You can also build the cache at runtime by specifying a cache building checkpoint(0-3), typically 0 or 3: 0 skips building the cache, 3 builds the entire cache.",
    )
    parser.add_argument("-d", "--debug", action="store_true")
    parser.add_argument(
        "-f",
        "--features",
        type=int,
        choices=range(17),
        default=16,
        help="Specify feature table building checkpoint(0-16), typically 0 or 16: 0 skips building feature tables, 16 builds all feature tables.",
    )
    parser.add_argument(
        "-fs",
        "--feature-selection",
        choices=["none", "skip", "yes"],
        default="yes",
        help="Option 'none' will use all features in subsequent steps, while 'skip' assumes this step has already been performed and will attempt to use its result in the following steps.",
    )
    parser.add_argument(
        "-n",
        "--n-jobs",
        type=int,
        default=1,
        help="Parameter will be used for sklearn modules with parallelization as appropriate.",
    )
    parser.add_argument(
        "-r",
        "--random-state",
        type=int,
        default=123,
        help="Random seed to use when needed in workflow.",
    )
    parser.add_argument(
        "-o",
        "--optimize",
        choices=["none", "skip", "yes", "pre-optimized"],
        default="pre-optimized",
        help="Default option 'pre-optimized' uses parameters previously calculated by the authors, while 'yes' will run the same optimization procedure but the results are not deterministic due to parallelization. Option 'skip' assumes this step has been performed previously with option 'yes' and will attempt to use that result in the following steps. Option 'none' will not optimize hyperparameters and use mostly defaults.",
    )
    parser.add_argument(
        "-cp",
        "--copies",
        type=int,
        default=1,
        help="Select the number of copies of each model to use. Each copy will have a different seed chosen deterministically by '--random-state'",
    )
    parser.add_argument(
        "-co",
        "--check-optimization",
        action="store_true",
        help="Run hyperparameter optimization for every copy to compare how optimization is affected by seed.",
    )
    parser.add_argument(
        "-tr",
        "--train-file",
        choices=["receptor_training.csv", "Mollentze_Training.csv"],
        default="Mollentze_Training.csv",
        help="File to be used corresponding to training data.",
    )
    parser.add_argument(
        "-ts",
        "--test-file",
        choices=["none", "Mollentze_Holdout.csv"],
        default="Mollentze_Holdout.csv",
        help="File to be used corresponding to test data.",
    )
    parser.add_argument(
        "-tc",
        "--target-column",
        choices=[
            "IN",
            "SA",
            "IG",
            "SA_IG",
            "IN_IG",
            "IN_SA",
            "IN_SA_IG",
            "Human Host",
        ],
        default="Human Host",
        help="Target column to be used for binary classification.",
    )
    parser.add_argument(
        "-w",
        "--workflow",
        choices=["DTRA", "DR"],
        default="DR",
        help="Choice of machine learning workflow to be used.",
    )
    parser.add_argument(
        "-m",
        "--mapping-method",
        choices=["shen_2007", "jurgen_schmidt"],
        default="shen_2007",
        help="Preference of scheme for mapping AA-kmers to PC-kmers",
    )
    parser.add_argument(
        "-k",
        "--kmer-range",
        type=str,
        default="8-12",
        help="Range of kmer lengths for building feature dataset (must be a string in the format 'start-end' or a single kmer length value)",
    )
    parser.add_argument(
        "-ct",
        "--cache-tarball",
        type=str,
        choices=["cache_mollentze.tar.gz", "dtra_cache.tar.gz"],
        default="cache_mollentze.tar.gz",
        help="Cached accession files for running workflow with cli flag '--cache extract'",
    )
    parser.add_argument(
        "-mf",
        "--merge-file",
        choices=["igsf_training.csv"],
        default="igsf_training.csv",
        help="Training data file to merge with `--train-file` if specified",
    )
    parser.add_argument(
        "-mx",
        "--max-features",
        type=int,
        default=20,
        help="Max number of features for performing consensus for topN kmers.",
    )

    args = parser.parse_args()
    cache_checkpoint = args.cache
    debug = args.debug
    feature_checkpoint = args.features
    feature_selection = args.feature_selection
    n_jobs = args.n_jobs
    random_state = args.random_state
    optimize = args.optimize
    copies = args.copies
    check_optimization = args.check_optimization
    train_file = args.train_file
    test_file = args.test_file
    target_column = args.target_column
    workflow = args.workflow
    mapping_method = args.mapping_method
    kmer_range = args.kmer_range
    cache_tarball = args.cache_tarball
    merge_file = args.merge_file
    max_features = args.max_features

    # check to make sure the correct `cache-tarball` is being used
    # for the given workflow when calling '--cache extract'
    if cache_checkpoint == "extract":
        sp.check_cache_tarball(workflow, cache_tarball)

    kmer_range_list = kmer_range.split("-")
    if len(kmer_range_list) > 2:
        raise ValueError("Too many values provided for '--kmer-range'")
    if int(kmer_range_list[0]) > int(kmer_range_list[-1]):
        raise ValueError("'--kmer-range' has lower bound that exceeds upper bound")

    data = files("viral_seq.data")
    train_file = str(data.joinpath(train_file))
    test_file = str(data.joinpath(test_file))
    cache_file = str(data.joinpath(cache_tarball))
    surface_exposed_file = str(data.joinpath("surface_exposed_df.csv"))
    surface_exposed_df = pd.read_csv(surface_exposed_file)
    viral_files = (
        [train_file, test_file]
        if test_file != str(data.joinpath("none"))
        else [train_file]
    )
    table_file = str(files("viral_seq.tests") / "train_test_table_info.csv")
    hyperparams_stored_path = files("viral_seq.data.hyperparameters")

    paths = []
    cache_extract_path = Path("data_external")
    extract_cookie = cache_extract_path / "CACHE_EXTRACTED_FROM_TARBALL"
    paths.append(cache_extract_path)
    paths.append(Path("data_external/cache_viral"))
    cache_viral = str(paths[-1])
    paths.append(Path("data_external/cache_isg"))
    cache_isg = str(paths[-1])
    paths.append(Path("data_external/cache_housekeeping"))
    cache_hk = str(paths[-1])

    paths.append(Path("data_calculated/tables/train"))
    table_loc_train = str(paths[-1])
    paths.append(Path("data_calculated/tables/test"))
    table_loc_test = str(paths[-1])
    table_locs = [table_loc_train, table_loc_test]
    paths.append(Path("data_calculated/tables/train_best"))
    table_loc_train_best = str(paths[-1] / "X_train.parquet.gzip")
    paths.append(Path("data_calculated/tables/test_saved"))
    table_loc_test_saved = str(paths[-1] / "X_test.parquet.gzip")
    hyperparams_path = Path("data_calculated/hyperparameters")
    paths.append(hyperparams_path)
    predictions_path = Path("data_calculated/predictions")
    paths.append(predictions_path)
    model_path = Path("data_calculated/trained_models")
    paths.append(model_path)

    plots_path = Path("plots")
    paths.append(plots_path)
    feature_imp_consensus_plot_source = str(plots_path / "feat_imp_consensus.csv")
    feature_imp_consensus_plot_figure = str(plots_path / "feat_imp_consensus.png")

    for path in paths:
        path.mkdir(parents=True, exist_ok=True)

    if debug:
        table_info = pd.read_csv(
            table_file,
            sep="\t",
            dtype={"Train_sum": np.float64, "Test_sum": np.float64},
            converters={
                "Train_shape": ast.literal_eval,
                "Test_shape": ast.literal_eval,
            },
        )

    if workflow == "DTRA":
        with tempfile.NamedTemporaryFile(mode="w", delete=False) as temp_file:
            dtra_utils._merge_and_convert_tbl(train_file, merge_file, temp_file)
            file = temp_file.name
        build_cache(cache_checkpoint=cache_checkpoint, debug=debug, data_file=file)
    else:
        build_cache(cache_checkpoint=cache_checkpoint, debug=debug)
    build_tables(
        feature_checkpoint=feature_checkpoint, debug=debug, kmer_range=kmer_range_list
    )
    X_train, y_train = feature_selection_rfc(
        feature_selection=feature_selection,
        debug=debug,
        n_jobs=n_jobs,
        random_state=random_state,
        wf=workflow,
        mapping_method=mapping_method,
        target_column=target_column,
    )
    if workflow == "DR":
        X_test, y_test = get_test_features(
            table_loc_test,
            table_loc_test_saved,
            test_file,
            X_train,
            extract_cookie,
            debug=debug,
        )
        best_params: Dict[str, Any] = {}
        best_params_group: Dict[str, Any] = {}
        plotting_data: Dict[str, Dict[str, Any]] = defaultdict(dict)
        model_arguments: Dict[str, Any] = {}
        rng = np.random.default_rng(random_state)
        # sklearn only accepts random_state in the range [0, 4294967295]; uint32
        random_states = rng.integers(
            np.iinfo(np.uint32).max, dtype=np.uint32, size=copies
        )
        for rs in random_states:
            model_arguments.update(
                classifier.get_model_arguments(
                    n_jobs,
                    rs,
                    num_samples=X_train.shape[0],
                    num_features=X_train.shape[1],
                )
            )
        # optimize first if requested
        for name, val in model_arguments.items():
            params = val["optimize"]
            if optimize == "none":
                best_params[name] = {}
            elif val["group"] in best_params_group:
                best_params[name] = best_params_group[val["group"]]
            elif optimize == "pre-optimized":
                print("Using hyperparameters pre-caclulated for", val["group"])
                this_filename = "params_" + val["group"] + ".json"
                with open(
                    str(hyperparams_stored_path.joinpath(this_filename)), "r"
                ) as f:
                    res = json.load(f)
                best_params[name] = res["params"]
            else:
                print("===", name, "===")
                t_start = perf_counter()
                res = optimize_model(
                    model=val["model"],
                    X_train=X_train,
                    y_train=y_train,
                    optimize=optimize,
                    debug=debug,
                    random_state=random_state,
                    name=name,
                    n_jobs=n_jobs,
                    outfile=str(
                        hyperparams_path / ("params_" + val["suffix"] + ".json")
                    ),
                    **params,
                )
                print(
                    "Hyperparameter optimization of",
                    name,
                    "took",
                    perf_counter() - t_start,
                    "s",
                )
                best_params[name] = res["params"]
                if not check_optimization:
                    print(
                        f"All other copies of {val['group']} will use the same parameters."
                    )
                    best_params_group[val["group"]] = res["params"]
                plotting_data[val["group"]][name] = res["targets"]
        if optimize == "yes" or optimize == "skip":
            for group, this_data in plotting_data.items():
                optimization_plots(this_data, group, plots_path)
        # train and predict on all models
        predictions: Dict[str, Dict[str, Any]] = defaultdict(dict)
        models_fitted = {}
        for name, val in model_arguments.items():
            (
                models_fitted[name],
                predictions[val["group"]][name],
            ) = classifier.train_and_predict(
                val["model"],
                X_train,
                y_train,
                X_test,
                name=name,
                model_out=str(model_path / ("model_" + val["suffix"] + ".p")),
                params_predict=val["predict"],
                params_optimized=best_params[name],
            )
            this_auc = roc_auc_score(y_test, predictions[val["group"]][name])
            print(f"{name} achieved ROC AUC = {this_auc:.2f} on test data.")
        # ROC curve plotting
        comp_names: list[str] = []
        comp_fprs: list[Any] = []
        comp_tprs: list[Any] = []
        comp_tpr_stds: list[Any] = []
        for group in predictions:
            fpr, tpr, tpr_std = classifier.get_roc_curve(y_test, predictions[group])
            this_title = (
                f"ROC Curve\nAveraged over {copies} seeds"
                if copies > 1
                else "ROC Curve"
            )
            classifier.plot_roc_curve(
                group,
                fpr,
                tpr,
                tpr_std,
                filename=str(plots_path / f"{group}_roc_plot.png"),
                title=this_title,
            )
            comp_names.append(group)
            comp_fprs.append(fpr)
            comp_tprs.append(tpr)
            # output all predictions to .csv
            predictions[group]["Species"] = pd.read_csv(test_file)["Species"]
            pd.DataFrame(predictions[group]).to_csv(
                str(predictions_path / (group + "_predictions.csv"))
            )
        this_title = (
            f"ROC Curve\nEach model averaged over {copies} seeds"
            if copies > 1
            else "ROC Curve"
        )
        classifier.plot_roc_curve_comparison(
            comp_names,
            comp_fprs,
            comp_tprs,
            filename=str(plots_path / "roc_plot_comparison.png"),
            title=this_title,
        )
        # check feature importance and consensus
        feature_importances = []
        np.random.seed(random_state)  # used by `shap.summary_plot`
        for name, clf in models_fitted.items():
            print(f"Plotting feature importances for {name}")
            # built-in importances
            (
                sorted_feature_importances,
                sorted_feature_names,
            ) = feature_importance.sort_features(
                clf.feature_importances_, X_train.columns
            )
            feature_importance.plot_feat_import(
                sorted_feature_importances,
                sorted_feature_names,
                top_feat_count=10,
                model_name=name,
                fig_name_stem=str(
                    plots_path / ("feat_imp_" + model_arguments[name]["suffix"])
                ),
            )
            feature_importances.append(clf.feature_importances_)
            # SHAP importances
            print("Calculating & Plotting SHAP values...")
            time_start = perf_counter()
            explainer = shap.Explainer(clf, seed=random_state)
            shap_values = explainer(X_train)
            print("Finished SHAP calculation in", perf_counter() - time_start)
            positive_shap_values = feature_importance.get_positive_shap_values(
                shap_values
            )
            feature_importance.plot_shap_meanabs(
                positive_shap_values,
                model_name=name,
                fig_name_stem=str(
                    plots_path / f"feat_shap_mean_abs_{model_arguments[name]['suffix']}"
                ),
                top_feat_count=10,
            )
            feature_importance.plot_shap_beeswarm(
                positive_shap_values,
                model_name=name,
                fig_name=str(
                    plots_path
                    / f"feat_shap_beeswarm_{model_arguments[name]['suffix']}.png"
                ),
                max_display=10,
            )
            feature_importances.append(positive_shap_values)
        (
            ranked_feature_names,
            ranked_feature_counts,
            num_input_models,
        ) = feature_importance.feature_importance_consensus(
            pos_class_feat_imps=feature_importances,
            feature_names=X_train.columns,
            top_feat_count=10,
        )
        feature_importance.plot_feat_import_consensus(
            ranked_feature_names=ranked_feature_names,
            ranked_feature_counts=ranked_feature_counts,
            num_input_models=num_input_models,
            top_feat_count=10,
            fig_name=feature_imp_consensus_plot_figure,
            fig_source=feature_imp_consensus_plot_source,
        )

    elif workflow == "DTRA":
        records = sp.load_from_cache(cache=cache_viral, filter=False)

        # load 'all_kmer_info.parquet.gzip' file for finding relevant virus-protein information
        try:
            all_kmer_info = dtra_utils.load_kmer_info("all_kmer_info.parquet.gzip")
        except FileNotFoundError:
            raise FileNotFoundError(
                "File 'all_kmer_info.parquet.gzip' not found. Feature tables must be built to generate file."
            )

        tbl = dtra_utils._merge_and_convert_tbl(train_file, merge_file, temp_file)
        # TODO: this call below may be redundant because
        # X_train is returned by `feature_selection_rfc`
        X = pl.read_parquet(table_loc_train_best).to_pandas()
        y = y_train

        # check that none of the features in tbl have kmers outside of the range
        # of given kmer lengths from command line option '--kmer-range'
        check_kmer_feature_lengths(list(X.columns), kmer_range)

<<<<<<< HEAD
=======
        ### Estimation and visualization of the variance of the
        ### Receiver Operating Characteristic (ROC) metric using cross-validation.
        ### Source: https://scikit-learn.org/stable/auto_examples/model_selection/plot_roc_crossval.html

>>>>>>> 58531326
        # train cv classifiers and accumulate data for ROC, SHAP and FIC plots
        # TODO: add CLI option for determining which classifiers to train
        # TODO: perform model parameter optimization (see issue #139)
        n_folds = 5
        max_features = 20
        classifier_parameters = {
            "RandomForestClassifier": {
                "clfr": RandomForestClassifier(),
                "params": {"n_estimators": 10000, "n_jobs": -1},
            },
            "ExtraTreesClassifier": {
                "clfr": ExtraTreesClassifier(),
                "params": {"n_estimators": 10000, "n_jobs": -1},
            },
            "XGBClassifier": {
                "clfr": XGBClassifier(),
                "params": {"n_estimators": 10000, "n_jobs": -1},
            },
            # LGBM parameters determined using suggestion from:
            # https://stackoverflow.com/questions/71285022/why-lightgbm-python-package-gives-bad-prediction-using-for-regression-task
            "LGBMClassifier": {
                "clfr": LGBMClassifier(),
                "params": {
                    "min_data_in_bin": 1,
                    "min_data_in_leaf": 1,
                    "boosting_type": "dart",
                    "n_estimators": 1000,
                    "n_jobs": -1,
                },
            },
        }
        clfr_names = list(classifier_parameters.keys())
        n_classifiers = len(clfr_names)
        (feature_count, shap_clfr_consensus, clfr_preds) = train_clfr(
            X, y, classifier_parameters, n_folds, max_features, random_state
        )
<<<<<<< HEAD
        top_features_array = feature_count["Features"].values[:max_features]

        # plot roc curve from cv consensus
=======
        top_features_array = feature_count["Features"].values[:20]

        # this can be a separate function for making ROC curve
        # i.e. make_roc_plot(tprs, aucs, mean_fpr, target_column, paths)
>>>>>>> 58531326
        plot_cv_roc(clfr_preds, target_column, paths[-1])

        # count of PC positive controls in train data
        pos_con_train_PC = check_positive_controls(
            target_column=target_column,
            kmers_list=list(X.columns),
            mapping_method=mapping_method,
            mode="PC",
        )
        print_pos_con(pos_con_train_PC, "PC", mapping_method, dataset_name="Train")

        # count of PC positive controls in topN
        pos_con_topN_PC = check_positive_controls(
            target_column=target_column,
            kmers_list=list(top_features_array),
            mapping_method=mapping_method,
            mode="PC",
        )
        print_pos_con(pos_con_topN_PC, "PC", mapping_method, dataset_name="TopN")

        # count of AA positive controls in train data
        pos_con_train_AA = check_positive_controls(
            target_column=target_column,
            kmers_list=list(X.columns),
            mapping_method=mapping_method,
            mode="AA",
        )
        print_pos_con(pos_con_train_AA, "AA", mapping_method, dataset_name="Train")

        # count of AA positive controls in topN
        pos_con_topN_AA = check_positive_controls(
            target_column=target_column,
            kmers_list=list(top_features_array),
            mapping_method=mapping_method,
            mode="AA",
        )
        print_pos_con(pos_con_topN_AA, "AA", mapping_method, dataset_name="TopN")

<<<<<<< HEAD
        kmer_info = get_features.KmerData(mapping_method, list(top_features_array))
=======
        kmer_info = kmer_data(mapping_method, top_features_array)
>>>>>>> 58531326

        # gather relevant information for important kmers from classifier output
        virus_names, kmer_features, protein_names = get_kmer_info(
            kmer_info, records, tbl, mapping_method
        )

        # get surface exposure status of all kmers using `surface_exposed_df`
        surface_exposed_status = dtra_utils.get_surface_exposure_status(
            virus_names, protein_names, surface_exposed_df
        )

        temp5 = list(set(zip(kmer_features, surface_exposed_status)))

        is_exposed = label_surface_exposed(temp5, top_features_array)

        # search through all the important kmers found in the viral dataset
        # and index the number of surface exposed vs. not for all proteins
        surface_exposed_dict = percent_surface_exposed(
            kmer_features, surface_exposed_status
        )

        ### Production of the SHAP plot
        feature_importance.plot_shap_consensus(
            shap_clfr_consensus,
            X,
            target_column,
            max_features,
            paths[-1],
            random_state=random_state,
        )

        # build lists of feature exposure and response effect signs for FIC plotting
        exposure_status_sign, response_effect_sign = feature_signs(
            is_exposed,
<<<<<<< HEAD
            feature_count,
            max_features,
=======
            top_features_array,
            feature_count,
>>>>>>> 58531326
        )

        # calculate hydrophobicity scores
        hydro_scores = ba.hydrophobicity_score(top_features_array, mapping_method)
        hydro_scores.to_csv("hydrophobicity_scores.csv", header=False, index=False)

        # Production of the FIC plot
        FIC_plot(
            feature_count,
            n_folds,
            target_column,
            response_effect_sign,
            surface_exposed_dict,
<<<<<<< HEAD
            max_features,
=======
            n_classifiers,
>>>>>>> 58531326
            paths[-1],
        )

        # save top N kmers
        np.savetxt(
            f"topN_kmers_{target_column}_{mapping_method}.csv",
            top_features_array,
            delimiter=",",
            fmt="%s",
        )

        # perform matching of AA analogues for topN kmers from each mapping method
        matching_kmers = dtra_utils.find_matching_kmers(
            target_column,
            mapping_methods=["jurgen_schmidt", "shen_2007"],
        )
        print(matching_kmers)
        # find and save virus-protein pairs associated with topN kmers
        top_viruses = dtra_utils.get_kmer_viruses(top_features_array, all_kmer_info)
        top_viruses_df = pd.DataFrame.from_dict(top_viruses, orient="index").T
        top_viruses_df.to_csv("topN_virus_protein_pairs.csv", index=False)<|MERGE_RESOLUTION|>--- conflicted
+++ resolved
@@ -19,11 +19,7 @@
 import numpy as np
 from glob import glob
 from sklearn.ensemble import RandomForestClassifier, ExtraTreesClassifier
-<<<<<<< HEAD
 from sklearn.metrics import roc_auc_score, auc, roc_curve
-=======
-from sklearn.metrics import roc_auc_score, auc
->>>>>>> 58531326
 from sklearn.model_selection import StratifiedKFold
 from pathlib import Path
 from warnings import warn
@@ -39,16 +35,9 @@
 from scipy.stats import pearsonr
 import matplotlib.patches as mpatches
 from viral_seq.analysis import biological_analysis as ba
-<<<<<<< HEAD
 import os
 from xgboost import XGBClassifier
 from lightgbm import LGBMClassifier
-=======
-from sklearn.metrics import roc_curve
-from xgboost import XGBClassifier
-from lightgbm import LGBMClassifier
-import os
->>>>>>> 58531326
 from tqdm import tqdm
 from sklearn.preprocessing import normalize
 
@@ -108,13 +97,8 @@
 
 def feature_signs(
     is_exposed: list,
-<<<<<<< HEAD
     feature_count: pd.DataFrame,
     max_features: int,
-=======
-    found_kmers: list,
-    feature_count: pd.DataFrame,
->>>>>>> 58531326
 ) -> tuple:
     """
     Determine the sign character of the surface exposure status and response effect of the kmer
@@ -124,17 +108,10 @@
     -----------
     is_exposed: list
         list of kmers that are surface exposed
-<<<<<<< HEAD
     feature_count: pd.DataFrame
         data frame containing training features and corresponding information from cv
     max_features: int
         number of features to include in the topN
-=======
-    found_kmers: list
-        list of all topN kmers
-    feature_count: pd.DataFrame
-        data frame containing training features and corresponding information from cv
->>>>>>> 58531326
 
     Returns:
     --------
@@ -156,11 +133,7 @@
         surface_exposed_sign.append(sign)
 
         # add sign of response effect based on pearson correllation coefficient
-<<<<<<< HEAD
         pearson_r = feature_count.loc[feature_count["Features"] == top_kmers[i]][
-=======
-        pearson_r = feature_count.loc[feature_count["Features"] == found_kmers[i]][
->>>>>>> 58531326
             "Pearson R"
         ].values[0]
 
@@ -278,11 +251,8 @@
     """
     Plot ROC curve from ml cross-validation predictions
 
-<<<<<<< HEAD
     Source: https://scikit-learn.org/stable/auto_examples/model_selection/plot_roc_crossval.html
 
-=======
->>>>>>> 58531326
     Parameters
     ----------
     clfr_preds: dict
@@ -291,11 +261,7 @@
     target_column: str
         training column from dataset
     path: Path
-<<<<<<< HEAD
         file path for saving figures
-=======
-        file path for saving figure
->>>>>>> 58531326
     """
 
     mean_fpr = np.linspace(0, 1, 100)
@@ -408,10 +374,7 @@
     shap_importances: pd.DataFrame,
     feature_count: pd.DataFrame,
     n_features: int,
-<<<<<<< HEAD
     clfr_name: str,
-=======
->>>>>>> 58531326
 ) -> pd.DataFrame:
     """
     updates the number of occurrences of a feature in the top N features based
@@ -428,7 +391,6 @@
         in the feature importance data structures across multiple cv folds
     n_features: int
         number of top important features to consider from the ranked list of features
-<<<<<<< HEAD
     clfr_name: str
         name of classifier for which to index counts
 
@@ -436,25 +398,16 @@
     --------
     feature_count_out: pd.DataFrame
         indexed dataframe containing feature counts
-=======
->>>>>>> 58531326
     """
     feature_count_out = feature_count.copy()
     for i in range(n_features):
         clfr_feature = clfr_importances["Features"][i]
         shap_feature = shap_importances["Features"][i]
         feature_count_out.loc[
-<<<<<<< HEAD
             feature_count_out["Features"] == clfr_feature, f"Clfr_{clfr_name}"
         ] += 1
         feature_count_out.loc[
             feature_count_out["Features"] == shap_feature, f"SHAP_{clfr_name}"
-=======
-            feature_count_out["Features"] == clfr_feature, "Counts"
-        ] += 1
-        feature_count_out.loc[
-            feature_count_out["Features"] == shap_feature, "Counts"
->>>>>>> 58531326
         ] += 1
 
     return feature_count_out
@@ -518,11 +471,7 @@
     max_features: int
         the number of features to consider when calculating the top feature consensus counts
     random_state: int
-<<<<<<< HEAD
         random seed for initializing ML classifier
-=======
-        random seed for intializing ML classifier
->>>>>>> 58531326
 
     Returns:
     --------
@@ -535,7 +484,6 @@
         dict containing fpr, tpr and auc's for cv folds for plotting the consensus ROC curve
         using the classifier name as the dictionary key
     """
-<<<<<<< HEAD
     cv = StratifiedKFold(n_splits=n_folds, shuffle=True, random_state=random_state)
     mean_fpr = np.linspace(0, 1, 100)
     clfr_preds_all = {}
@@ -543,28 +491,13 @@
     shap_data_all: list[float] = []
     feature_count = pd.DataFrame()
     feature_count["Features"] = train_data.columns
-=======
-
-    cv = StratifiedKFold(n_splits=n_folds)
-    mean_fpr = np.linspace(0, 1, 100)
-    clfr_preds_all = {}
-    shap_values_all: list[float] = []
-    feature_count = pd.DataFrame()
-    feature_count["Features"] = train_data.columns
-    feature_count["Counts"] = 0
-    shap_values_all = []
-    shap_data_all = []
->>>>>>> 58531326
     for clfr_name, subdict in classifier_parameters.items():
         clfr = subdict["clfr"]
         clfr.set_params(**subdict["params"], random_state=random_state)
 
         clfr_preds: dict[int, Any] = {}
-<<<<<<< HEAD
         feature_count[f"Clfr_{clfr_name}"] = 0
         feature_count[f"SHAP_{clfr_name}"] = 0
-=======
->>>>>>> 58531326
         for fold, (train, test) in enumerate(
             tqdm(
                 cv.split(train_data, data_target),
@@ -598,15 +531,11 @@
             )
 
             feature_count = feature_count_consensus(
-<<<<<<< HEAD
                 clfr_importances,
                 shap_importances,
                 feature_count,
                 max_features,
                 clfr_name,
-=======
-                clfr_importances, shap_importances, feature_count, max_features
->>>>>>> 58531326
             )
 
             # normalize shap values
@@ -629,7 +558,6 @@
 
         clfr_preds_all[clfr_name] = clfr_preds
 
-<<<<<<< HEAD
     # aggregate shap values for calculating pearson R and for function
     shap_values_clfr = np.concatenate(shap_values_all, axis=0)
     shap_data_clfr = np.concatenate(shap_data_all, axis=0)
@@ -645,17 +573,6 @@
     feature_count[count_columns] = feature_count[count_columns] / len(
         classifier_parameters
     )
-=======
-    # aggregate shap values for calculating pearson R and for function return
-    shap_values_clfr = np.concatenate(shap_values_all, axis=0)
-    shap_data_clfr = np.concatenate(shap_data_all, axis=0)
-
-    # sort feature counts and corresponding pearson coefficients by value and average
-    # across two feature vectors i.e. classifier features and shap features counts
-    feature_count["Pearson R"] = pearsonr(shap_values_clfr, shap_data_clfr)[0]
-    feature_count.sort_values(by=["Counts"], ascending=False, inplace=True)
-    feature_count["Counts"] = feature_count["Counts"] / (2 * len(classifier_parameters))
->>>>>>> 58531326
 
     return (
         feature_count,
@@ -702,7 +619,6 @@
     target_column: str,
     response_effect_sign: list,
     surface_exposed_dict: dict,
-<<<<<<< HEAD
     max_features: int,
     path: Path,
 ):
@@ -712,18 +628,6 @@
     Include the following information for each kmer as labels on the plot:
         1. the sign (+/-) of the pearson correlation coefficient between the SHAP feature importance values and the data target
         2. The percentage of proteins containing the kmer at least once that are surface exposed
-=======
-    n_classifiers: int,
-    path: Path,
-):
-    """
-    Create Feature Importance Consensus (FIC) plot from SHAP explainer values and
-    native estimator feature importances using important kmers found during ML
-    classification. Include the following information for each kmer as labels on the plot:
-        1. the sign of the pearson correlation coefficient for the feature importance values (+/-)
-        2. the status of the kmer as surface exposed or not surface exposed based on the known virus (+/-)
-        3. the percent abundance of kmers found in surface exposed proteins
->>>>>>> 58531326
 
     Parameters:
     -----------
@@ -737,17 +641,10 @@
         list of +/- symbols denoting response effect from shap importance pearson-r correlation
         note: a ValueError will be thrown if len(response_effect_sign) != max_features
     surface_exposed_dict: dict
-<<<<<<< HEAD
         dictionary containing kmer features and ratio of surface exposed
         to not surface exposed viral proteins for given kmer
     max_features: int
         number of features to include in topN
-=======
-        dictionary containing the topN kmers and their respective ratios of surface exposed to
-        not surface exposed viral proteins for plotting '% surface exposed'
-    n_classifiers: int
-        number of classifiers used for consensus
->>>>>>> 58531326
     path: Path
         path to save figure
     """
@@ -764,7 +661,6 @@
         target_names.append(target_column_mappings[target])
     target_name = ", ".join(target_names)
 
-<<<<<<< HEAD
     # this list of colors was generated by ChatGPT
     # to be appropriate for color-blindness
     # list has been curated manually to remove bad color combos
@@ -805,7 +701,6 @@
         stacked=True,
         ax=ax,
         color=plot_colors,
-    )
 
     for idx, (_, row) in enumerate(top_feature_count.iterrows()):
         percent = surface_exposed_dict[row["Features"]]
@@ -819,57 +714,6 @@
             position,
             idx,
             f"({response_sign}) {percent:.2f}%",
-=======
-    max_features = 20
-
-    # barh plots values from bottom to top
-    top_feature_count = feature_count[:max_features]
-    top_counts = np.flip(np.array(top_feature_count["Counts"].values))
-    top_features = np.flip(np.array(top_feature_count["Features"].values))
-    response_effect_sign.reverse()
-    exposure_status_sign.reverse()
-
-    fig, ax = plt.subplots(figsize=(10, 10))
-    y_pos = np.arange(len(top_features))
-    bars: BarContainer = ax.barh(y_pos, (top_counts / n_folds) * 100, color="k")
-    ax.set_xlim(0, 100)
-    ax.set_yticks(y_pos, labels=top_features)
-    ax.set_title(
-        f"Feature importance consensus amongst {n_folds * n_classifiers} folds\n for {target_name} binding"
-    )
-    ax.set_xlabel("Classifier Consensus Percentage (%)")
-
-    for kmer_idx, p in enumerate(bars):
-        # calculate corresponding surface exposure %
-        kmer_name = top_features[kmer_idx]
-        percent_exposed = surface_exposed_dict[kmer_name]
-        percent_lbl = f"{percent_exposed:.2f}%"
-
-        left, bottom, width, height = p.get_bbox().bounds
-
-        if response_effect_sign[kmer_idx] == "+":
-            response_sign_color = "g"
-        elif response_effect_sign[kmer_idx] == "-":
-            response_sign_color = "r"
-
-        if exposure_status_sign[kmer_idx] == "+":
-            exposure_sign_color = "g"
-        elif exposure_status_sign[kmer_idx] == "-":
-            exposure_sign_color = "r"
-
-        ax.annotate(
-            response_effect_sign[kmer_idx],
-            xy=(left + width / 4, bottom + height / 2),
-            ha="center",
-            va="center",
-            color=response_sign_color,
-            fontsize="xx-large",
-        )
-        ax.annotate(
-            exposure_status_sign[kmer_idx],
-            xy=(left + 3 * width / 4, bottom + height / 2),
-            ha="center",
->>>>>>> 58531326
             va="center",
             color="k",
             fontsize="medium",
@@ -2244,13 +2088,6 @@
         # of given kmer lengths from command line option '--kmer-range'
         check_kmer_feature_lengths(list(X.columns), kmer_range)
 
-<<<<<<< HEAD
-=======
-        ### Estimation and visualization of the variance of the
-        ### Receiver Operating Characteristic (ROC) metric using cross-validation.
-        ### Source: https://scikit-learn.org/stable/auto_examples/model_selection/plot_roc_crossval.html
-
->>>>>>> 58531326
         # train cv classifiers and accumulate data for ROC, SHAP and FIC plots
         # TODO: add CLI option for determining which classifiers to train
         # TODO: perform model parameter optimization (see issue #139)
@@ -2287,16 +2124,8 @@
         (feature_count, shap_clfr_consensus, clfr_preds) = train_clfr(
             X, y, classifier_parameters, n_folds, max_features, random_state
         )
-<<<<<<< HEAD
         top_features_array = feature_count["Features"].values[:max_features]
-
         # plot roc curve from cv consensus
-=======
-        top_features_array = feature_count["Features"].values[:20]
-
-        # this can be a separate function for making ROC curve
-        # i.e. make_roc_plot(tprs, aucs, mean_fpr, target_column, paths)
->>>>>>> 58531326
         plot_cv_roc(clfr_preds, target_column, paths[-1])
 
         # count of PC positive controls in train data
@@ -2335,11 +2164,7 @@
         )
         print_pos_con(pos_con_topN_AA, "AA", mapping_method, dataset_name="TopN")
 
-<<<<<<< HEAD
         kmer_info = get_features.KmerData(mapping_method, list(top_features_array))
-=======
-        kmer_info = kmer_data(mapping_method, top_features_array)
->>>>>>> 58531326
 
         # gather relevant information for important kmers from classifier output
         virus_names, kmer_features, protein_names = get_kmer_info(
@@ -2374,13 +2199,8 @@
         # build lists of feature exposure and response effect signs for FIC plotting
         exposure_status_sign, response_effect_sign = feature_signs(
             is_exposed,
-<<<<<<< HEAD
             feature_count,
             max_features,
-=======
-            top_features_array,
-            feature_count,
->>>>>>> 58531326
         )
 
         # calculate hydrophobicity scores
@@ -2394,11 +2214,7 @@
             target_column,
             response_effect_sign,
             surface_exposed_dict,
-<<<<<<< HEAD
             max_features,
-=======
-            n_classifiers,
->>>>>>> 58531326
             paths[-1],
         )
 
