--- conflicted
+++ resolved
@@ -24,11 +24,7 @@
 from pathlib import Path
 from warnings import warn
 import json
-<<<<<<< HEAD
-from typing import Dict, Any, Sequence, List, Union
-=======
-from typing import Dict, Any, Sequence, List, Literal, Optional
->>>>>>> 5733ba81
+from typing import Dict, Any, Sequence, List, Literal, Optional, Union
 import matplotlib
 import matplotlib.pyplot as plt
 from matplotlib.lines import Line2D
@@ -1844,12 +1840,9 @@
     kmer_range = args.kmer_range
     cache_tarball = args.cache_tarball
     merge_file = args.merge_file
-<<<<<<< HEAD
     max_features = args.max_features
     n_seeds = args.n_seeds
-=======
     filter_structural = args.filter_structural
->>>>>>> 5733ba81
 
     # check to make sure the correct `cache-tarball` is being used
     # for the given workflow when calling '--cache extract'
@@ -2243,11 +2236,7 @@
         )
         print_pos_con(pos_con_topN_AA, "AA", mapping_method, dataset_name="TopN")
 
-<<<<<<< HEAD
         kmer_info = get_features.KmerData(mapping_method, list(top_features_array))
-=======
-        kmer_info = get_features.KmerData(mapping_method, array2)
->>>>>>> 5733ba81
 
         # gather relevant information for important kmers from classifier output
         virus_names, kmer_features, protein_names = get_kmer_info(
@@ -2317,10 +2306,6 @@
         )
         print(matching_kmers)
         # find and save virus-protein pairs associated with topN kmers
-<<<<<<< HEAD
         top_viruses = dtra_utils.get_kmer_viruses(top_features_array, all_kmer_info)
-=======
-        top_viruses = dtra_utils.get_kmer_viruses(array2, all_kmer_info)
->>>>>>> 5733ba81
         top_viruses_df = pd.DataFrame.from_dict(top_viruses, orient="index").T
         top_viruses_df.to_csv("topN_virus_protein_pairs.csv", index=False)