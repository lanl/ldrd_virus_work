--- conflicted
+++ resolved
@@ -35,10 +35,7 @@
 from scipy.stats import pearsonr
 import matplotlib.patches as mpatches
 from viral_seq.analysis import biological_analysis as ba
-<<<<<<< HEAD
 import os
-=======
->>>>>>> fca88058
 from xgboost import XGBClassifier
 from lightgbm import LGBMClassifier
 from tqdm import tqdm
@@ -497,14 +494,8 @@
     shap_data_all: list[float] = []
     feature_count = pd.DataFrame()
     feature_count["Features"] = train_data.columns
-<<<<<<< HEAD
-=======
-    feature_count["Counts"] = 0
-    shap_values_all = []
-    shap_data_all = []
     rng = np.random.default_rng(random_state)
     random_seeds = rng.integers(low=1, high=100000, size=n_seeds)
->>>>>>> fca88058
     for clfr_name, subdict in classifier_parameters.items():
         clfr = subdict["clfr"]
         clfr.set_params(**subdict["params"], random_state=random_state)
@@ -548,19 +539,13 @@
                     positive_shap_values.abs.mean(0).values, train_fold.columns
                 )
 
-<<<<<<< HEAD
-            feature_count = feature_count_consensus(
-                clfr_importances,
-                shap_importances,
-                feature_count,
-                max_features,
-                clfr_name,
-            )
-=======
                 feature_count = feature_count_consensus(
-                    clfr_importances, shap_importances, feature_count, max_features
+                    clfr_importances,
+                    shap_importances,
+                    feature_count,
+                    max_features,
+                    clfr_name,
                 )
->>>>>>> fca88058
 
                 # normalize shap values
                 normalized_shap_values = normalize(
@@ -646,18 +631,10 @@
     feature_count: pd.DataFrame,
     n_folds: int,
     target_column: str,
-<<<<<<< HEAD
     response_effect_sign: list,
     surface_exposed_dict: dict,
     max_features: int,
-=======
-    mapping_method: str,
-    exposure_status_sign: list,
-    response_effect_sign: list,
-    surface_exposed_dict: dict,
-    n_classifiers: int,
     n_seeds: int,
->>>>>>> fca88058
     path: Path,
 ):
     """
@@ -679,19 +656,12 @@
         list of +/- symbols denoting response effect from shap importance pearson-r correlation
         note: a ValueError will be thrown if len(response_effect_sign) != max_features
     surface_exposed_dict: dict
-<<<<<<< HEAD
         dictionary containing kmer features and ratio of surface exposed
         to not surface exposed viral proteins for given kmer
     max_features: int
         number of features to include in topN
-=======
-        dictionary containing the topN kmers and their respective ratios of surface exposed to
-        not surface exposed viral proteins for plotting '% surface exposed'
-    n_classifiers: int
-        number of classifiers used for consensus
     n_seeds: int
         number of random seeds used for consensus
->>>>>>> fca88058
     path: Path
         path to save figure
     """
@@ -733,30 +703,12 @@
     ]
 
     # barh plots values from bottom to top
-<<<<<<< HEAD
     top_feature_count = feature_count[:max_features].iloc[::-1]
     response_effect_sign = response_effect_sign[::-1]
 
     fig, ax = plt.subplots(figsize=(8, 10))
     plot_columns = list(
         feature_count.columns[feature_count.columns.str.contains("percentage")]
-=======
-    top_feature_count = feature_count[:max_features]
-    top_counts = np.flip(np.array(top_feature_count["Counts"].values))
-    top_features = np.flip(np.array(top_feature_count["Features"].values))
-    response_effect_sign.reverse()
-    exposure_status_sign.reverse()
-
-    fig, ax = plt.subplots(figsize=(10, 10))
-    y_pos = np.arange(len(top_features))
-    bars: BarContainer = ax.barh(
-        y_pos, (top_counts / (n_folds * n_seeds)) * 100, color="k"
-    )
-    ax.set_xlim(0, 100)
-    ax.set_yticks(y_pos, labels=top_features)
-    ax.set_title(
-        f"Feature importance consensus amongst {n_folds * n_seeds * n_classifiers} folds\n for {target_name} binding"
->>>>>>> fca88058
     )
     plot_colors = colors_list[: len(plot_columns)]
     top_feature_count.plot(
@@ -766,6 +718,8 @@
         stacked=True,
         ax=ax,
         color=plot_colors,
+    ax.set_title(
+        f"Feature importance consensus amongst {n_folds * n_seeds * n_classifiers} folds\n for {target_name} binding"
     )
 
     for idx, (_, row) in enumerate(top_feature_count.iterrows()):
@@ -806,7 +760,6 @@
         ]
     )
 
-<<<<<<< HEAD
     ax.legend(
         handles=fig_handles,
         labels=fig_labels,
@@ -822,14 +775,6 @@
     fig.tight_layout()
     fig.savefig(os.path.join(path, f"FIC_{target_name}.png"), dpi=300)
     plt.close()
-=======
-        fig.tight_layout()
-        fig.savefig(
-            os.path.join(str(path), f"FIC_{target_column}_{mapping_method}.png"),
-            dpi=300,
-        )
-        plt.close()
->>>>>>> fca88058
 
 
 def percent_surface_exposed(
@@ -1823,19 +1768,18 @@
         help="Training data file to merge with `--train-file` if specified",
     )
     parser.add_argument(
-<<<<<<< HEAD
         "-mx",
         "--max-features",
         type=int,
         default=20,
         help="Max number of features for performing consensus for topN kmers.",
-=======
+    )
+    parser.add_argument(
         "-ns",
         "--n_seeds",
         type=int,
         default=20,
         help="number of random seeds over which to average classifier predictions",
->>>>>>> fca88058
     )
 
     args = parser.parse_args()
@@ -1856,11 +1800,8 @@
     kmer_range = args.kmer_range
     cache_tarball = args.cache_tarball
     merge_file = args.merge_file
-<<<<<<< HEAD
     max_features = args.max_features
-=======
     n_seeds = args.n_seeds
->>>>>>> fca88058
 
     # check to make sure the correct `cache-tarball` is being used
     # for the given workflow when calling '--cache extract'
@@ -2299,18 +2240,10 @@
             feature_count,
             n_folds,
             target_column,
-<<<<<<< HEAD
             response_effect_sign,
             surface_exposed_dict,
             max_features,
-=======
-            mapping_method,
-            exposure_status_sign,
-            response_effect_sign,
-            surface_exposed_dict,
-            n_classifiers,
             n_seeds,
->>>>>>> fca88058
             paths[-1],
         )
 
