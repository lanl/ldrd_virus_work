--- conflicted
+++ resolved
@@ -246,17 +246,6 @@
         )
 
 
-<<<<<<< HEAD
-def test_load_multi_parquet(tmp_path):
-    """Regression test joining parquet files created with multiple calculate-table commands"""
-    this_cache = files("viral_seq.tests") / "cache"
-    cache_str = str(this_cache.resolve())
-    csv_train_str = str(csv_train.resolve())
-    csv_test_str = str(csv_test.resolve())
-    runner = CliRunner()
-    with runner.isolated_filesystem():
-        # test joining of the output of calculate-table commands is equal to output of calculating the same thing in one command
-=======
 @pytest.mark.parametrize("uni_type", ["chi2", "mutual_info_classif"])
 def test_univariate_selection(uni_type):
     # regression test for feature selection
@@ -268,62 +257,17 @@
     )
     runner = CliRunner()
     with runner.isolated_filesystem():
->>>>>>> 88587a9d
-        result = runner.invoke(
-            cli,
-            [
-                "calculate-table",
-                "--cache",
-                cache_str,
-                "--file",
-                csv_train_str,
-                "-kmers",
-                "-k",
-                "2",
-<<<<<<< HEAD
-                "-o",
-                "table.k2.parquet.gzip",
-            ],
-        )
-        assert result.exit_code == 0
-        result = runner.invoke(
-            cli,
-            [
-                "calculate-table",
-                "--cache",
-                cache_str,
-                "--file",
-                csv_train_str,
-                "-kmerspc",
-                "-kpc",
-                "2",
-                "-o",
-                "table.kpc2.parquet.gzip",
-            ],
-        )
-        assert result.exit_code == 0
-        result = runner.invoke(
-            cli,
-            [
-                "calculate-table",
-                "--cache",
-                cache_str,
-                "--file",
-                csv_train_str,
-                "-kmers",
-                "-k",
-                "2",
-                "-kmerspc",
-                "-kpc",
-                "2",
-                "-o",
-                "table.expected.parquet.gzip",
-            ],
-        )
-        assert result.exit_code == 0
-        df_test = sp.load_files(("table.k2.parquet.gzip", "table.kpc2.parquet.gzip"))
-        df_expected = pd.read_parquet("table.expected.parquet.gzip")
-=======
+        result = runner.invoke(
+            cli,
+            [
+                "calculate-table",
+                "--cache",
+                cache_str,
+                "--file",
+                csv_train_str,
+                "-kmers",
+                "-k",
+                "2",
                 "-u",
                 "-ut",
                 f"{uni_type}",
@@ -338,13 +282,81 @@
         )
         df_test = pd.read_parquet("table.parquet.gzip")
         df_expected = pd.read_csv(expected_table)
->>>>>>> 88587a9d
         assert_frame_equal(
             df_test,
             df_expected,
             rtol=1e-9,
             atol=1e-9,
-<<<<<<< HEAD
+        )
+
+
+def test_load_multi_parquet(tmp_path):
+    """Regression test joining parquet files created with multiple calculate-table commands"""
+    this_cache = files("viral_seq.tests") / "cache"
+    cache_str = str(this_cache.resolve())
+    csv_train_str = str(csv_train.resolve())
+    csv_test_str = str(csv_test.resolve())
+    runner = CliRunner()
+    with runner.isolated_filesystem():
+        # test joining of the output of calculate-table commands is equal to output of calculating the same thing in one command
+        result = runner.invoke(
+            cli,
+            [
+                "calculate-table",
+                "--cache",
+                cache_str,
+                "--file",
+                csv_train_str,
+                "-kmers",
+                "-k",
+                "2",
+                "-o",
+                "table.k2.parquet.gzip",
+            ],
+        )
+        assert result.exit_code == 0
+        result = runner.invoke(
+            cli,
+            [
+                "calculate-table",
+                "--cache",
+                cache_str,
+                "--file",
+                csv_train_str,
+                "-kmerspc",
+                "-kpc",
+                "2",
+                "-o",
+                "table.kpc2.parquet.gzip",
+            ],
+        )
+        assert result.exit_code == 0
+        result = runner.invoke(
+            cli,
+            [
+                "calculate-table",
+                "--cache",
+                cache_str,
+                "--file",
+                csv_train_str,
+                "-kmers",
+                "-k",
+                "2",
+                "-kmerspc",
+                "-kpc",
+                "2",
+                "-o",
+                "table.expected.parquet.gzip",
+            ],
+        )
+        assert result.exit_code == 0
+        df_test = sp.load_files(("table.k2.parquet.gzip", "table.kpc2.parquet.gzip"))
+        df_expected = pd.read_parquet("table.expected.parquet.gzip")
+        assert_frame_equal(
+            df_test,
+            df_expected,
+            rtol=1e-9,
+            atol=1e-9,
         )
         # test cross-validation accepts multiple tables
         result = runner.invoke(
@@ -427,7 +439,4 @@
         with open("cli_metrics.json", "r") as f:
             data = json.load(f)
         # regression test of predict output
-        assert data["AUC"] == pytest.approx(0.38)
-=======
-        )
->>>>>>> 88587a9d
+        assert data["AUC"] == pytest.approx(0.38)