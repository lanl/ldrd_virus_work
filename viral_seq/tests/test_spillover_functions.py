--- conflicted
+++ resolved
@@ -568,27 +568,15 @@
             kmer_k_pc=[10],
             mapping_method="shen_2007",
             gather_kmer_info=True,
-<<<<<<< HEAD
+            filter_structural=None,
         )
         all_kmer_info.extend(kmer_info)
-
-    assert len(all_kmer_info) == 3408 * 2
-=======
-            filter_structural=None,
-        )
-        all_kmer_info.extend(kmer_info)
-
     assert len(all_kmer_info) == 3408
->>>>>>> 5733ba81
 
     kmer_maps = [(k.kmer_names, k.kmer_maps) for k in all_kmer_info]
     kmer_maps_df = pd.DataFrame(kmer_maps).drop_duplicates(subset=[0, 1])
 
-<<<<<<< HEAD
-    assert len(kmer_maps_df) == 3408 * 2
-=======
     assert len(kmer_maps_df) == 3408
->>>>>>> 5733ba81
 
     # we expect one AA --> AA kmer identity map per PC --> AA kmer map
     kmer_maps_df = kmer_maps_df[kmer_maps_df[0] != kmer_maps_df[1]]
